from django.db.models import *
from django.db.models.base import ModelBase
import django.forms.widgets
from django.utils.translation import ugettext_lazy
import django.forms.fields
from django.utils.text import capfirst
import django.db.models
import easymoney
from otree.common_internal import expand_choice_tuples, _CurrencyInput
import otree.common
from handy.models import PickleField


class OTreeModelBase(ModelBase):
    def __new__(cls, name, bases, attrs):
        new_class = super(OTreeModelBase, cls).__new__(cls, name, bases, attrs)

        for f in new_class._meta.fields:
            if hasattr(new_class, f.name + '_choices'):
                setattr(new_class, 'get_%s_display' % f.name, make_get_display(f))

        return new_class

def make_get_display(field):
    def get_FIELD_display(self):
        choices = getattr(self, field.name + '_choices')()
        value = getattr(self, field.attname)
        return dict(expand_choice_tuples(choices))[value]
    return get_FIELD_display

class OTreeModel(Model):
    __metaclass__ = OTreeModelBase

    class Meta:
        abstract = True
Model = OTreeModel


class _OtreeModelFieldMixin(object):
    def fix_choices_arg(self, kwargs):
        '''allows the programmer to define choices as a list of values rather than (value, display_value)'''
        choices = kwargs.get('choices')
        if not choices:
            return
        choices = expand_choice_tuples(choices)
        kwargs['choices'] = choices

    def set_otree_properties(self, kwargs):
        self.doc = kwargs.pop('doc', None)
        self.timeout_default = kwargs.pop('timeout_default', None)

<<<<<<< HEAD
        # for quiz questions
        # TODO: remove this, it will probably not be used
        self.correct_answer = kwargs.pop('correct_answer', None)
        self.correct_answer_explanation = kwargs.pop('correct_answer_explanation', None)
=======
>>>>>>> 22c03fdd

    def __init__(self, *args,  **kwargs):
        self.set_otree_properties(kwargs)
        self.fix_choices_arg(kwargs)
        super(_OtreeModelFieldMixin, self).__init__(*args, **kwargs)

    def formfield(self, *args, **kwargs):
        return super(_OtreeModelFieldMixin, self).formfield(*args, **kwargs)


class _OtreeWidgetForModelFieldMixin(object):
    """
    Give a `widget` argument to a model field in order to override the default
    widget used for this field in a model form.

    The given widget will only be used when you subclass your model form from
    otree.forms_internal.BaseModelForm.
    """

    def __init__(self, *args, **kwargs):
        self.widget = kwargs.pop('widget', None)
        super(_OtreeWidgetForModelFieldMixin, self).__init__(*args, **kwargs)


class _OtreeNullableModelFieldMixin(_OtreeModelFieldMixin, _OtreeWidgetForModelFieldMixin):
    def __init__(self, *args,  **kwargs):
        kwargs.setdefault('null',True)

        # if default=None, Django will omit the blank choice from form widget
        # https://code.djangoproject.com/ticket/10792
        # that is contrary to the way oTree views blank/None values, so to correct for this,
        # we get rid of default=None args.
        # setting null=True already should make the field null
        if kwargs.has_key('default') and kwargs['default'] is None:
            kwargs.pop('default')
        super(_OtreeNullableModelFieldMixin, self).__init__(*args, **kwargs)


class _OtreeNotNullableModelFieldMixin(_OtreeModelFieldMixin):
    pass


class MoneyField(_OtreeNullableModelFieldMixin, easymoney.MoneyField):
    widget = _CurrencyInput

    MONEY_CLASS = otree.common.Money

class CurrencyField(_OtreeNullableModelFieldMixin, easymoney.MoneyField):
    widget = _CurrencyInput

    MONEY_CLASS = otree.common.Currency


class PickleField(_OtreeNullableModelFieldMixin, PickleField):
    pass

class NullBooleanField(_OtreeNullableModelFieldMixin, NullBooleanField):
    # 2014/3/28: i just define the allowable choices on the model field, instead of customizing the widget
    # since then it works for any widget

    def __init__(self, *args,  **kwargs):
        if not kwargs.has_key('choices'):
            kwargs['choices'] = (
                (True, ugettext_lazy('Yes')),
                (False, ugettext_lazy('No'))
            )
        super(NullBooleanField, self).__init__(*args, **kwargs)

class AutoField(_OtreeNullableModelFieldMixin, AutoField):
    pass

class BigIntegerField(_OtreeNullableModelFieldMixin, BigIntegerField):
    pass

class BinaryField(_OtreeNullableModelFieldMixin, BinaryField):
    pass

class BooleanField(_OtreeNotNullableModelFieldMixin, BooleanField):
    pass

class CharField(_OtreeNullableModelFieldMixin, CharField):
    def __init__(self, *args,  **kwargs):
        kwargs.setdefault('max_length',500)
        super(CharField, self).__init__(*args, **kwargs)


class CommaSeparatedIntegerField(_OtreeNullableModelFieldMixin, CommaSeparatedIntegerField):
    pass

class DateField(_OtreeNullableModelFieldMixin, DateField):
    pass

class DateTimeField(_OtreeNullableModelFieldMixin, DateTimeField):
    pass

class DecimalField(_OtreeNullableModelFieldMixin, DecimalField):
    pass

class EmailField(_OtreeNullableModelFieldMixin, EmailField):
    pass

class FileField(_OtreeNullableModelFieldMixin, FileField):
    pass

class FilePathField(_OtreeNullableModelFieldMixin, FilePathField):
    pass


class FloatField(_OtreeNullableModelFieldMixin, FloatField):
    pass


class ImageField(_OtreeNullableModelFieldMixin, ImageField):
    pass


class IntegerField(_OtreeNullableModelFieldMixin, IntegerField):
    pass


class IPAddressField(_OtreeNullableModelFieldMixin, IPAddressField):
    pass


class GenericIPAddressField(_OtreeNullableModelFieldMixin, GenericIPAddressField):
    pass


class PositiveIntegerField(_OtreeNullableModelFieldMixin, PositiveIntegerField):
    pass


class PositiveSmallIntegerField(_OtreeNullableModelFieldMixin, PositiveSmallIntegerField):
    pass


class SlugField(_OtreeNullableModelFieldMixin, SlugField):
    pass


class SmallIntegerField(_OtreeNullableModelFieldMixin, SmallIntegerField):
    pass


class TextField(_OtreeNullableModelFieldMixin, TextField):
    pass


class TimeField(_OtreeNullableModelFieldMixin, TimeField):
    pass


class URLField(_OtreeNullableModelFieldMixin, URLField):
    pass



class ManyToManyField(_OtreeNullableModelFieldMixin, ManyToManyField):
    pass


class OneToOneField(_OtreeNullableModelFieldMixin, OneToOneField):
    pass
<|MERGE_RESOLUTION|>--- conflicted
+++ resolved
@@ -47,15 +47,7 @@
 
     def set_otree_properties(self, kwargs):
         self.doc = kwargs.pop('doc', None)
-        self.timeout_default = kwargs.pop('timeout_default', None)
-
-<<<<<<< HEAD
-        # for quiz questions
-        # TODO: remove this, it will probably not be used
-        self.correct_answer = kwargs.pop('correct_answer', None)
-        self.correct_answer_explanation = kwargs.pop('correct_answer_explanation', None)
-=======
->>>>>>> 22c03fdd
+
 
     def __init__(self, *args,  **kwargs):
         self.set_otree_properties(kwargs)
