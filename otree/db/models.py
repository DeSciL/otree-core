from django.db.models import *
import django.forms.widgets
from django.utils.translation import ugettext_lazy
import django.forms.fields
from django.utils.text import capfirst
import django.db.models
import easymoney
from otree.common import expand_choice_tuples, _MoneyInput
from handy.models import PickleField

class _OtreeModelFieldMixin(object):
    def fix_choices_arg(self, kwargs):
        '''allows the programmer to define choices as a list of values rather than (value, display_value)'''
        choices = kwargs.get('choices')
        if not choices:
            return
        choices = expand_choice_tuples(choices)
        kwargs['choices'] = choices

    def set_otree_properties(self, kwargs):
        self.doc = kwargs.pop('doc', None)

        # for quiz questions
        self.correct_answer = kwargs.pop('correct_answer', None)
        self.correct_answer_explanation = kwargs.pop('correct_answer_explanation', None)

    def __init__(self, *args,  **kwargs):
        self.set_otree_properties(kwargs)
        self.fix_choices_arg(kwargs)
        super(_OtreeModelFieldMixin, self).__init__(*args, **kwargs)

    def formfield(self, *args, **kwargs):
        return super(_BOtreeModelFieldMixin, self).formfield(*args, **kwargs)

<<<<<<< HEAD
class _OtreeNullableModelFieldMixin(_OtreeModelFieldMixin):
=======

class _OtreeWidgetForModelFieldMixin(object):
    """
    Give a `widget` argument to a model field in order to override the default
    widget used for this field in a model form.

    The given widget will only be used when you subclass your model form from
    otree.forms_internal.BaseModelForm.
    """

    def __init__(self, *args, **kwargs):
        self.widget = kwargs.pop('widget', None)
        super(_OtreeWidgetForModelFieldMixin, self).__init__(*args, **kwargs)


class _OtreeNullableModelFieldMixin(_BOtreeModelFieldMixin, _OtreeWidgetForModelFieldMixin):
>>>>>>> 4321e373
    def __init__(self, *args,  **kwargs):
        kwargs.setdefault('null',True)

        # if default=None, Django will omit the blank choice from form widget
        # https://code.djangoproject.com/ticket/10792
        # that is contrary to the way oTree views blank/None values, so to correct for this,
        # we get rid of default=None args.
        # setting null=True already should make the field null
        if kwargs.has_key('default') and kwargs['default'] is None:
            kwargs.pop('default')
        super(_OtreeNullableModelFieldMixin, self).__init__(*args, **kwargs)


class _OtreeNotNullableModelFieldMixin(_OtreeModelFieldMixin):
    pass

class MoneyField(_OtreeNullableModelFieldMixin, easymoney.MoneyField):
    widget = _MoneyInput



class NullBooleanField(_OtreeNullableModelFieldMixin, NullBooleanField):
    # 2014/3/28: i just define the allowable choices on the model field, instead of customizing the widget
    # since then it works for any widget

    def __init__(self, *args,  **kwargs):
        if not kwargs.has_key('choices'):
            kwargs['choices'] = (
                (True, ugettext_lazy('Yes')),
                (False, ugettext_lazy('No'))
            )
        super(NullBooleanField, self).__init__(*args, **kwargs)

class AutoField(_OtreeNullableModelFieldMixin, AutoField):
    pass

class BigIntegerField(_OtreeNullableModelFieldMixin, BigIntegerField):
    pass

class BinaryField(_OtreeNullableModelFieldMixin, BinaryField):
    pass

class BooleanField(_OtreeNotNullableModelFieldMixin, BooleanField):
    pass

class CharField(_OtreeNullableModelFieldMixin, CharField):
    def __init__(self, *args,  **kwargs):
        kwargs.setdefault('max_length',500)
        super(CharField, self).__init__(*args, **kwargs)


class CommaSeparatedIntegerField(_OtreeNullableModelFieldMixin, CommaSeparatedIntegerField):
    pass

class DateField(_OtreeNullableModelFieldMixin, DateField):
    pass

class DateTimeField(_OtreeNullableModelFieldMixin, DateTimeField):
    pass

class DecimalField(_OtreeNullableModelFieldMixin, DecimalField):
    pass

class EmailField(_OtreeNullableModelFieldMixin, EmailField):
    pass

class FileField(_OtreeNullableModelFieldMixin, FileField):
    pass

class FilePathField(_OtreeNullableModelFieldMixin, FilePathField):
    pass


class FloatField(_OtreeNullableModelFieldMixin, FloatField):
    pass


class ImageField(_OtreeNullableModelFieldMixin, ImageField):
    pass


class IntegerField(_OtreeNullableModelFieldMixin, IntegerField):
    pass


class IPAddressField(_OtreeNullableModelFieldMixin, IPAddressField):
    pass


class GenericIPAddressField(_OtreeNullableModelFieldMixin, GenericIPAddressField):
    pass


class PositiveIntegerField(_OtreeNullableModelFieldMixin, PositiveIntegerField):
    pass


class PositiveSmallIntegerField(_OtreeNullableModelFieldMixin, PositiveSmallIntegerField):
    pass


class SlugField(_OtreeNullableModelFieldMixin, SlugField):
    pass


class SmallIntegerField(_OtreeNullableModelFieldMixin, SmallIntegerField):
    pass


class TextField(_OtreeNullableModelFieldMixin, TextField):
    pass


class TimeField(_OtreeNullableModelFieldMixin, TimeField):
    pass


class URLField(_OtreeNullableModelFieldMixin, URLField):
    pass



class ManyToManyField(_OtreeNullableModelFieldMixin, ManyToManyField):
    pass


class OneToOneField(_OtreeNullableModelFieldMixin, OneToOneField):
    pass
<|MERGE_RESOLUTION|>--- conflicted
+++ resolved
@@ -6,9 +6,10 @@
 import django.db.models
 import easymoney
 from otree.common import expand_choice_tuples, _MoneyInput
-from handy.models import PickleField
 
-class _OtreeModelFieldMixin(object):
+
+
+class _BOtreeModelFieldMixin(object):
     def fix_choices_arg(self, kwargs):
         '''allows the programmer to define choices as a list of values rather than (value, display_value)'''
         choices = kwargs.get('choices')
@@ -27,14 +28,11 @@
     def __init__(self, *args,  **kwargs):
         self.set_otree_properties(kwargs)
         self.fix_choices_arg(kwargs)
-        super(_OtreeModelFieldMixin, self).__init__(*args, **kwargs)
+        super(_BOtreeModelFieldMixin, self).__init__(*args, **kwargs)
 
     def formfield(self, *args, **kwargs):
         return super(_BOtreeModelFieldMixin, self).formfield(*args, **kwargs)
 
-<<<<<<< HEAD
-class _OtreeNullableModelFieldMixin(_OtreeModelFieldMixin):
-=======
 
 class _OtreeWidgetForModelFieldMixin(object):
     """
@@ -51,7 +49,6 @@
 
 
 class _OtreeNullableModelFieldMixin(_BOtreeModelFieldMixin, _OtreeWidgetForModelFieldMixin):
->>>>>>> 4321e373
     def __init__(self, *args,  **kwargs):
         kwargs.setdefault('null',True)
 
@@ -65,7 +62,7 @@
         super(_OtreeNullableModelFieldMixin, self).__init__(*args, **kwargs)
 
 
-class _OtreeNotNullableModelFieldMixin(_OtreeModelFieldMixin):
+class _OtreeNotNullableModelFieldMixin(_BOtreeModelFieldMixin):
     pass
 
 class MoneyField(_OtreeNullableModelFieldMixin, easymoney.MoneyField):
