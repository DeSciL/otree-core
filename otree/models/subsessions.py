import random

from django.contrib.contenttypes import generic
from django.contrib.contenttypes.models import ContentType

from otree.db import models

import otree.constants as constants
import math
from otree.common_internal import flatten, _views_module
import itertools
from django_extensions.db.fields.json import JSONField
from otree.common_internal import get_models_module

class BaseSubsession(models.Model):
    """
    Base class for all Subsessions.
    """

    code = models.RandomCharField(length=8)

    _experimenter = models.OneToOneField(
        'otree.Experimenter',
        related_name = '%(app_label)s_subsession',
        null=True)

    _next_subsession_content_type = models.ForeignKey(ContentType,
                                                     null=True,
                                                     related_name = '%(app_label)s_%(class)s_as_next_subsession')
    _next_subsession_object_id = models.PositiveIntegerField(null=True)

    _previous_subsession_content_type = models.ForeignKey(ContentType,
                                                     null=True,
                                                     related_name = '%(app_label)s_%(class)s_as_previous_subsession')

    _previous_subsession_object_id = models.PositiveIntegerField(null=True)


    #FIXME: this should start at 1, to be consistent with id_in_group
    _index_in_subsessions = models.PositiveIntegerField(
        null=True,
        doc="starts from 0. indicates the position of this subsession among other subsessions in the session."
    )

    _skip = models.BooleanField(
        default=False,
        doc="""whether the experimenter made the players skip this subsession"""
    )

    def previous_rounds(self):

        rounds = []
        current_round = self
        for i in range(self.round_number-1):
            current_round = current_round.previous_subsession
            rounds.append(current_round)
        # return starting with round 1
        rounds.reverse()
        return rounds

    def all_rounds(self):
        return self.previous_rounds() + [self]

    def name(self):
        return str(self.pk)

    def __unicode__(self):
        return self.name()


    def previous_round(self):
        '''finds non-contiguous rounds'''
        s = self
        while True:
            s = s.previous_subsession
            if not s:
                return None
            if s.app_name == self.app_name:
                return s

    def next_round_groups(self, current_round_group_matrix):
        return current_round_group_matrix

    def _players_per_group(self):
        ppg = self._Constants.players_per_group
        if isinstance(ppg, (int, long)) and ppg > 1:
            return ppg
        # otherwise, the group is the whole subsession
        return len(self.session.get_participants())


    def _num_groups(self):
        """number of groups in this subsession"""
        return self.player_set.count()/self._players_per_group()

    def _next_open_group(self):
        """Get the next group that is accepting players.
        (or none if it does not exist)
        """
        for group in self.group_set.all():
            if len(group.player_set.all()) < self._players_per_group():
                return group

    def _random_group_matrix(self):
        players = list(self.player_set.all())
        random.shuffle(players)
        groups = []
        players_per_group = self._players_per_group()

        # divide into equal size groups
        for i in range(0, len(players), players_per_group):
            groups.append(players[i:i+players_per_group])
        return groups

    def _group_objects_to_matrix(self):
        """puts Group objects in matrix format so you can do matrix permutations"""
<<<<<<< HEAD
        return [g.get_players() for g in self.get_groups()]
=======
        return [list(g.get_players()) for g in self.group_set.all()]
>>>>>>> ba8e693f

    def _group_matrix_to_objects(self, group_matrix):
        """inverse operation of _group_objects_to_matrix"""
        for group_list in group_matrix:
            group = self._next_open_group()
            for player in group_list:
                player._assign_to_group(group)
            group.save()

    @property
    def _Constants(self):
        return get_models_module(self._meta.app_label).Constants

    def _GroupClass(self):
        return models.get_model(self._meta.app_label, 'Group')

    def _create_empty_groups(self):
        GroupClass = self._GroupClass()
        for i in range(self._num_groups()):
            m = GroupClass._create(self)

    def first_round_groups(self):
        return self._random_group_matrix()

    def _assign_groups(self):
        previous_round = self.previous_round()
        if not previous_round:
            current_round_group_matrix = self.first_round_groups()
        else:
            previous_round_group_matrix = previous_round._group_objects_to_matrix()
            current_round_group_matrix = previous_round.next_round_groups(previous_round_group_matrix)
            for i, group_list in enumerate(current_round_group_matrix):
                for j, player in enumerate(group_list):
                    # for every entry (i,j) in the matrix, follow the pointer to the same person in the next round
                    current_round_group_matrix[i][j] = player._me_in_next_subsession
        # save to DB
        self._group_matrix_to_objects(current_round_group_matrix)

    def initialize(self):
        '''
        This gets called at the beginning of every subsession, before the first page is loaded.
        3rd party programmer can put any code here, e.g. to loop through players and
        assign treatment parameters.
        '''
        pass

    def _initialize(self):
        '''wrapper method for self.initialize()'''
        self.initialize()
        for p in self.get_players():
            p.save()
        for g in self.get_groups():
            g.save()


    def previous_subsession_is_in_same_app(self):
        previous_subsession = self.previous_subsession
        return previous_subsession and previous_subsession._meta.app_label == self._meta.app_label

    def _experimenter_pages(self):
        views_module = _views_module(self)
        if hasattr(views_module, 'experimenter_pages'):
            return views_module.experimenter_pages() or []
        return []

    def _experimenter_pages_as_urls(self):
        """Converts the sequence to URLs.

        e.g.:
        pages() returns something like [views.IntroPage, ...]
        pages_as_urls() returns something like ['mygame/IntroPage', ...]
        """
        return [View.url(self._experimenter.session_experimenter, index) for index, View in enumerate(self._experimenter_pages())]


    class Meta:
        abstract = True<|MERGE_RESOLUTION|>--- conflicted
+++ resolved
@@ -114,11 +114,7 @@
 
     def _group_objects_to_matrix(self):
         """puts Group objects in matrix format so you can do matrix permutations"""
-<<<<<<< HEAD
-        return [g.get_players() for g in self.get_groups()]
-=======
         return [list(g.get_players()) for g in self.group_set.all()]
->>>>>>> ba8e693f
 
     def _group_matrix_to_objects(self, group_matrix):
         """inverse operation of _group_objects_to_matrix"""
