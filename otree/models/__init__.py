--- conflicted
+++ resolved
@@ -116,13 +116,8 @@
     def me_in_all_rounds(self):
         return super(BasePlayer, self).me_in_all_rounds()
 
-<<<<<<< HEAD
-    def other_players_in_match(self):
-        return [p for p in self.match.players if p != self]
-=======
     def other_players_in_group(self):
         return [p for p in self.group.players if p != self]
->>>>>>> b929a18d
 
     def other_players_in_subsession(self):
         return [p for p in self.subsession.players if p != self]
