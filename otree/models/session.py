#!/usr/bin/env python
# -*- coding: utf-8 -*-

import logging

import django.test

from otree import constants_internal
import otree.common_internal
from otree.common_internal import random_chars_8, random_chars_10
from otree.db import models
from .varsmixin import ModelWithVars
from otree.models_concrete import ParticipantToPlayerLookup, RoomSession

logger = logging.getLogger('otree')

client = django.test.Client()


class GlobalSingleton(models.Model):
    """object that can hold site-wide settings. There should only be one
    GlobalSingleton object. Also used for wait page actions.
    """

    class Meta:
        app_label = "otree"

    locked = models.BooleanField(default=False)


# for now removing SaveTheChange
class Session(ModelWithVars):

    class Meta:
        # if i don't set this, it could be in an unpredictable order
        ordering = ['pk']
        app_label = "otree"

    config = models.JSONField(
        default=dict, null=True,
        doc=("the session config dict, as defined in the "
             "programmer's settings.py."))

    # label of this session instance
    label = models.CharField(
        max_length=300, null=True, blank=True,
        help_text='For internal record-keeping')

    experimenter_name = models.CharField(
        max_length=300, null=True, blank=True,
        help_text='For internal record-keeping')

    code = models.CharField(
        default=random_chars_8,
        max_length=16,
        null=False,
        unique=True,
        db_index=True,
        doc="Randomly generated unique identifier for the session.")

    time_scheduled = models.DateTimeField(
        null=True, doc="The time at which the session is scheduled",
        help_text='For internal record-keeping', blank=True)

    time_started = models.DateTimeField(
        null=True,
        doc="The time at which the experimenter started the session")

    mturk_HITId = models.CharField(
        max_length=300, null=True, blank=True,
        help_text='Hit id for this session on MTurk')
    mturk_HITGroupId = models.CharField(
        max_length=300, null=True, blank=True,
        help_text='Hit id for this session on MTurk')
    mturk_qualification_type_id = models.CharField(
        max_length=300, null=True, blank=True,
        help_text='Qualification type that is '
                  'assigned to each worker taking hit')

    # since workers can drop out number of participants on server should be
    # greater than number of participants on mturk
    # value -1 indicates that this session it not intended to run on mturk
    mturk_num_participants = models.IntegerField(
        default=-1,
        help_text="Number of participants on MTurk")

    mturk_sandbox = models.BooleanField(
        default=True,
        help_text="Should this session be created in mturk sandbox?")

    archived = models.BooleanField(
        default=False,
        db_index=True,
        doc=("If set to True the session won't be visible on the "
             "main ViewList for sessions"))

    git_commit_timestamp = models.CharField(
        max_length=200, null=True,
        doc=(
            "Indicates the version of the code (as recorded by Git) that was "
            "used to run the session, so that the session can be replicated "
            "later.\n Search through the Git commit log to find a commit that "
            "was made at this time."))

    comment = models.TextField(blank=True)

    _anonymous_code = models.CharField(
        default=random_chars_10, max_length=8, null=False, db_index=True)

    special_category = models.CharField(
        db_index=True, max_length=20, null=True,
        doc="whether it's a test session, demo session, etc.")

    _pre_create_id = models.CharField(max_length=300, db_index=True, null=True)

    def __unicode__(self):
        return self.code

    @property
    def participation_fee(self):
        '''This method is deprecated from public API,
        but still useful internally (like data export)'''
        return self.config['participation_fee']

    @property
    def real_world_currency_per_point(self):
        '''This method is deprecated from public API,
        but still useful internally (like data export)'''
        return self.config['real_world_currency_per_point']

    def is_for_mturk(self):
        return (not self.is_demo()) and (self.mturk_num_participants > 0)

    def is_demo(self):
        return (
            self.special_category ==
            constants_internal.session_special_category_demo
        )

    def get_subsessions(self):
        lst = []
        app_sequence = self.config['app_sequence']
        for app in app_sequence:
            models_module = otree.common_internal.get_models_module(app)
            subsessions = models_module.Subsession.objects.filter(
                session=self
            ).order_by('round_number')
            lst.extend(list(subsessions))
        return lst

    def delete(self, using=None):
        for subsession in self.get_subsessions():
            subsession.delete()
        super(Session, self).delete(using)

    def get_participants(self):
        return self.participant_set.all()

    def _create_groups_and_initialize(self):
        # group_by_arrival_time code used to be here
        for subsession in self.get_subsessions():
            subsession._create_groups()
            subsession._initialize()
            subsession.save()
        # assert self is subsession.session
        self.save()

    def mturk_requester_url(self):
        if self.mturk_sandbox:
            requester_url = (
                "https://requestersandbox.mturk.com/mturk/manageHITs"
            )
        else:
            requester_url = "https://requester.mturk.com/mturk/manageHITs"
        return requester_url

    def mturk_worker_url(self):
        if self.mturk_sandbox:
            return (
                "https://workersandbox.mturk.com/mturk/preview?groupId={}"
            ).format(self.mturk_HITGroupId)
        return (
            "https://www.mturk.com/mturk/preview?groupId={}"
        ).format(self.mturk_HITGroupId)

    def advance_last_place_participants(self):
        participants = self.get_participants()

        # in case some participants haven't started
        unvisited_participants = []
        for p in participants:
            if not p._current_form_page_url:
                unvisited_participants.append(p)
                client.get(p._start_url(), follow=True)

        if unvisited_participants:
            from otree.models import Participant
            for p in unvisited_participants:
                p.save()
                Participant.flush_cached_instance(p)
            # that's it -- just visit the start URL, advancing by 1
            return

        last_place_page_index = min([p._index_in_pages for p in participants])
        last_place_participants = [
            p for p in participants
            if p._index_in_pages == last_place_page_index
        ]

        for p in last_place_participants:
            # what if first page is wait page?
            # that shouldn't happen, because then they must be
            # waiting for some other players who are even further back
            assert p._current_form_page_url
            try:
                resp = client.post(
                    p._current_form_page_url,
                    data={constants_internal.auto_submit: True}, follow=True
                )
            except:
                logging.exception("Failed to advance participants.")
                raise

            assert resp.status_code < 400

    def build_participant_to_player_lookups(self):
        subsession_app_names = self.config['app_sequence']

        views_modules = {}
        for app_name in subsession_app_names:
            views_modules[app_name] = (
                otree.common_internal.get_views_module(app_name))

        def views_module_for_player(player):
            return views_modules[player._meta.app_config.name]

        records_to_create = []

        for participant in self.get_participants():
            page_index = 0
            for player in participant.get_players():
                for View in views_module_for_player(player).page_sequence:
                    page_index += 1
                    records_to_create.append(ParticipantToPlayerLookup(
                        participant_pk=participant.pk,
                        page_index=page_index,
                        app_name=player._meta.app_config.name,
                        player_pk=player.pk,
                        url=View.url(participant, page_index)
                    ))

            # technically could be stored at the session level
            participant._max_page_index = page_index
            participant.save()
        ParticipantToPlayerLookup.objects.bulk_create(records_to_create)

    def get_room(self):
        from otree.room import ROOM_DICT
<<<<<<< HEAD
        try:
            room_name = RoomSession.objects.get(session_pk=self.pk).room_name
            return ROOM_DICT[room_name]
        except RoomSession.DoesNotExist:
            return None
=======
        room_name = RoomSession.objects.get(session_pk=self.pk).room_name
        if room_name:
            return ROOM_DICT[room_name]
>>>>>>> 08f398a1
<|MERGE_RESOLUTION|>--- conflicted
+++ resolved
@@ -256,14 +256,8 @@
 
     def get_room(self):
         from otree.room import ROOM_DICT
-<<<<<<< HEAD
         try:
             room_name = RoomSession.objects.get(session_pk=self.pk).room_name
             return ROOM_DICT[room_name]
         except RoomSession.DoesNotExist:
-            return None
-=======
-        room_name = RoomSession.objects.get(session_pk=self.pk).room_name
-        if room_name:
-            return ROOM_DICT[room_name]
->>>>>>> 08f398a1
+            return None