--- conflicted
+++ resolved
@@ -28,11 +28,7 @@
 
 class ResultsWaitPage(WaitPage):
 
-<<<<<<< HEAD
-    group = models.Match
-=======
     scope = models.Group
->>>>>>> b929a18d
 
     def after_all_players_arrive(self):
         self.group.set_payoffs()
