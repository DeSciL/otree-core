--- conflicted
+++ resolved
@@ -21,11 +21,7 @@
 
         var SECOND = 1000;
         var intervalId = window.setInterval("checkIfReady()", {{ view.poll_interval_seconds }} * SECOND);
-<<<<<<< HEAD
         // after 60 minutes, stop polling
         setTimeout(function( ) { clearInterval( intervalId ); }, 60 * 60);
     </script>
-=======
-    </script>
-{% endif %}
->>>>>>> a4b83a78
+{% endif %}