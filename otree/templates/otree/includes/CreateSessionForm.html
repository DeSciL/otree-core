{% load otree_tags floppyforms %}


{% formrow form.session_config %}

<div class="form-group{% if form.num_participants.errors %} has-error{% endif %} required">
    <label class="control-label" for="id_num_participants">Number of
        participants:</label>
    <div class="controls  field-num_participants">
        {% block widget %}{% formfield form.num_participants %}{% endblock %}
        {% if form.num_participants.errors %}
            {% block errors %}
                {% include "floppyforms/errors.html" with errors=form.num_participants.errors %}{% endblock %}
        {% endif %}
        {% for config in configs %}
            <div id="lcm-{{ config.name }}" class="lcm" style="display:none">
                <p>Must be a multiple of {{ config.get_lcm }}</p></div>
        {% endfor %}
    </div>
</div>

<input class="btn btn-primary btn-large btn-primary next-button" value="Create"
       type="submit">

<br><br>
{% for config in configs %}

<<<<<<< HEAD
    <div class="editable-config-fields"
         id="editable-config-fields-{{ config.name }}" style="display: none">
            <h4>
                <a data-toggle="collapse"
                   href="#editable-config-fields-table-{{ config.name }}"
                   class="btn-block">
                    Edit session config
                </a>
            </h4>
        <div class="collapse"
             id="editable-config-fields-table-{{ config.name }}">
=======
    <div class="edit-config"
         id="edit-config-{{ config.name }}" style="display: none">
            <h4>
                <a data-toggle="collapse"
                   href="#edit-config-table-{{ config.name }}"
                   class="btn-block">
                    Configure session
                </a>
            </h4>
        <div class="collapse"
             id="edit-config-table-{{ config.name }}">
>>>>>>> b197b076
            {% if config.custom_editable_fields %}
                <h5>Custom</h5>
                <table class="table">
                    {% for field in config.custom_editable_fields_html %}
                        {{ field|safe }}
                    {% endfor %}
                </table>
            {% endif %}

            {# we only need to clarify that these are built-in if there are also custom ones #}
<<<<<<< HEAD
            {% if config.custom_editable_fields %}<h5>Built-in</h5>{% endif %}
=======
            {% if config.custom_editable_fields %}<h5>General</h5>{% endif %}
>>>>>>> b197b076
            <table class="table">
                {% for field in config.builtin_editable_fields_html %}
                    {{ field|safe }}
                {% endfor %}
            </table>
        </div>
    </div>


    {% include "otree/includes/SessionInfo.html" with config=config config_display="none" %}
{% endfor %}

<script>
    function showSessionConfigInfo(sessionconfigname) {
        $('.summary').hide();
<<<<<<< HEAD
        $('.editable-config-fields').hide();
        $('#session-config-' + sessionconfigname).show();
        $('#editable-config-fields-' + sessionconfigname).show();
=======
        $('.edit-config').hide();
        $('#session-config-' + sessionconfigname).show();
        $('#edit-config-' + sessionconfigname).show();
>>>>>>> b197b076
        $('.lcm').hide();
        $('#lcm-' + sessionconfigname).show();
    }

    $(document).ready(function () {
        $('.summary').hide();
<<<<<<< HEAD
        $('.editable-config-fields').hide();
=======
        $('.edit-config').hide();
>>>>>>> b197b076
        $('.lcm').hide();
        var current_session_config = $('#id_session_config').val();
        if (current_session_config) {
            showSessionConfigInfo(current_session_config);
        }

        $('#id_session_config').change(function () {
            showSessionConfigInfo($(this).val());
        })
    });
</script><|MERGE_RESOLUTION|>--- conflicted
+++ resolved
@@ -25,19 +25,6 @@
 <br><br>
 {% for config in configs %}
 
-<<<<<<< HEAD
-    <div class="editable-config-fields"
-         id="editable-config-fields-{{ config.name }}" style="display: none">
-            <h4>
-                <a data-toggle="collapse"
-                   href="#editable-config-fields-table-{{ config.name }}"
-                   class="btn-block">
-                    Edit session config
-                </a>
-            </h4>
-        <div class="collapse"
-             id="editable-config-fields-table-{{ config.name }}">
-=======
     <div class="edit-config"
          id="edit-config-{{ config.name }}" style="display: none">
             <h4>
@@ -49,7 +36,6 @@
             </h4>
         <div class="collapse"
              id="edit-config-table-{{ config.name }}">
->>>>>>> b197b076
             {% if config.custom_editable_fields %}
                 <h5>Custom</h5>
                 <table class="table">
@@ -60,11 +46,7 @@
             {% endif %}
 
             {# we only need to clarify that these are built-in if there are also custom ones #}
-<<<<<<< HEAD
-            {% if config.custom_editable_fields %}<h5>Built-in</h5>{% endif %}
-=======
             {% if config.custom_editable_fields %}<h5>General</h5>{% endif %}
->>>>>>> b197b076
             <table class="table">
                 {% for field in config.builtin_editable_fields_html %}
                     {{ field|safe }}
@@ -80,26 +62,16 @@
 <script>
     function showSessionConfigInfo(sessionconfigname) {
         $('.summary').hide();
-<<<<<<< HEAD
-        $('.editable-config-fields').hide();
-        $('#session-config-' + sessionconfigname).show();
-        $('#editable-config-fields-' + sessionconfigname).show();
-=======
         $('.edit-config').hide();
         $('#session-config-' + sessionconfigname).show();
         $('#edit-config-' + sessionconfigname).show();
->>>>>>> b197b076
         $('.lcm').hide();
         $('#lcm-' + sessionconfigname).show();
     }
 
     $(document).ready(function () {
         $('.summary').hide();
-<<<<<<< HEAD
-        $('.editable-config-fields').hide();
-=======
         $('.edit-config').hide();
->>>>>>> b197b076
         $('.lcm').hide();
         var current_session_config = $('#id_session_config').val();
         if (current_session_config) {
