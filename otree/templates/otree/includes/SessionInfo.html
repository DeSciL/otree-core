<div id="session-config-{{ name }}" class="summary" style="display:{{ summary_display|default_if_none:"block" }}">

<h3>{{ display_name }}</h3>

{% if doc %}
    <h4>Session description</h4>
    <p>
    {{ doc }}
    </p>
{% endif %}

<<<<<<< HEAD
<h3>App sequence</h3>
=======
<h4>Description</h4>
>>>>>>> 6ed3b2dc
<table class="table table-hover">

{% for app in app_sequence %}
    <tr>
        <th>{{ app.name }}</th>
        <td>
            <p>
                {{ app.doc|safe }}
            </p>
            {% if app.source_code %}
                <p>
                    <strong>Source Code</strong> <a href="{{app.source_code}}" target="_blank">here</a>.
                </p>
            {% endif %}
            {% if app.bibliography %}
                <strong>Recommended Literature</strong>
                <ul>
                    {% for bibl in app.bibliography %}
                    <li><i>{{bibl}}</i></li>
                    {% endfor %}
                </ul>
            {% endif %}
            {% for title, links in app.links %}
                <p>
                    <strong>{{title}}:</strong>
                    {% for name, href in links.items %}
                        <a target="_blank" href="{{href}}">{{name}}</a>{% if not forloop.last %},{% endif %}
                    {% endfor %}
                </p>
            {% endfor %}
        </td>
    </tr>

{% endfor %}
</table>

</div><|MERGE_RESOLUTION|>--- conflicted
+++ resolved
@@ -9,11 +9,7 @@
     </p>
 {% endif %}
 
-<<<<<<< HEAD
 <h3>App sequence</h3>
-=======
-<h4>Description</h4>
->>>>>>> 6ed3b2dc
 <table class="table table-hover">
 
 {% for app in app_sequence %}
