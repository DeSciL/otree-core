--- conflicted
+++ resolved
@@ -82,21 +82,6 @@
         </li>
         {% endif %}
       </ul>
-<<<<<<< HEAD
-      {% if not is_demo %}
-      <a href="{% url 'admin_home' %}" role="button" class="btn btn-default navbar-btn navbar-right">
-          <span class="glyphicon glyphicon-list-alt" aria-hidden="true"></span> Home
-      </a>
-      {% else %}
-      <a href="{% url 'demo_index' %}" style="margin-left:5px" role="button" class="btn btn-default navbar-btn navbar-right" data-toggle="popover" data-trigger="hover" data-placement="bottom" data-content="List of demo games">
-          <span class="glyphicon glyphicon-list-alt" aria-hidden="true"></span>
-      </a>
-      <a href="{% url 'create_demo_session' session.session_type.name %}" role="button" class="btn btn-default navbar-btn navbar-right" data-toggle="popover" data-trigger="hover" data-placement="bottom" data-content="Recreate session from scratch">
-          <span class="glyphicon glyphicon-refresh" aria-hidden="true"></span>
-      </a>
-      {% endif %}
-=======
->>>>>>> d2697fe9
   </div><!-- /.navbar-collapse -->
   </div><!-- /.container-fluid -->
 </nav>
