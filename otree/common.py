--- conflicted
+++ resolved
@@ -6,12 +6,8 @@
 from django.conf import settings
 from decimal import Decimal
 
-<<<<<<< HEAD
+import easymoney
 
-from easymoney import Money
-=======
-import easymoney
->>>>>>> 8f9848bb
 
 class Money(easymoney.Money):
     '''payment currency'''
