"""oTree Public API utilities"""

from django.utils.safestring import mark_safe
import json
import otree.common_internal
from django.conf import settings
from decimal import Decimal

<<<<<<< HEAD

from easymoney import Money
=======
import easymoney
>>>>>>> 22c03fdd

class Money(easymoney.Money):
    '''payment currency'''

    CODE = settings.PAYMENT_CURRENCY_CODE
    FORMAT = settings.PAYMENT_CURRENCY_FORMAT
    LOCALE = settings.PAYMENT_CURRENCY_LOCALE
    DECIMAL_PLACES = settings.PAYMENT_CURRENCY_DECIMAL_PLACES


class Currency(easymoney.Money):
    '''game currency'''

    CODE = settings.GAME_CURRENCY_CODE
    FORMAT = settings.GAME_CURRENCY_FORMAT
    LOCALE = settings.GAME_CURRENCY_LOCALE
    DECIMAL_PLACES = settings.GAME_CURRENCY_DECIMAL_PLACES

    def to_money(self, subsession):
        # subsession arg can actually be a session as well
        # can't use isinstance() to avoid circular import
        if subsession.__class__.__name__ == 'Session':
            session = subsession
        else:
            session = subsession.session

        if settings.USE_POINTS:
            return Money(self * session.money_per_point)
        else:
            # should i convert to Money?
            return self


class _CurrencyEncoder(json.JSONEncoder):
    def default(self, obj):
        if isinstance(obj, easymoney.Money):
            return float(obj)
        # Let the base class default method raise the TypeError
        return json.JSONEncoder.default(self, obj)

def safe_json(obj):
    return mark_safe(json.dumps(obj, cls=_CurrencyEncoder))

# FIXME: there is a problem with currency = 0.01. this increment is too small if you use points.
# causes the function to hang.
def currency_range(first, last, increment):
    assert last >= first
    assert increment >= 0
    values = []
    current_value = Currency(first)
    while True:
        if current_value > last:
            return values
        values.append(current_value)
        current_value += increment<|MERGE_RESOLUTION|>--- conflicted
+++ resolved
@@ -6,12 +6,7 @@
 from django.conf import settings
 from decimal import Decimal
 
-<<<<<<< HEAD
-
-from easymoney import Money
-=======
 import easymoney
->>>>>>> 22c03fdd
 
 class Money(easymoney.Money):
     '''payment currency'''
