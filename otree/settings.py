--- conflicted
+++ resolved
@@ -35,10 +35,7 @@
             'otree.models_concrete',
             'otree.timeout',
             'djcelery',
-<<<<<<< HEAD
-=======
             'kombu.transport.django',
->>>>>>> bb9e8487
         ],
         settings['INSTALLED_APPS'],
         settings['INSTALLED_OTREE_APPS']
