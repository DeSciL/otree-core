--- conflicted
+++ resolved
@@ -290,12 +290,7 @@
                     request, *args, **kwargs
                 )
             self._session_user.last_request_succeeded = True
-<<<<<<< HEAD
             self._session_user._last_request_timestamp = time.time()
-=======
-            now = django.utils.timezone.now()
-            self._session_user._last_request_timestamp = now
->>>>>>> 1f3ddb8c
             self.save_objects()
             return response
         except Exception as e:
