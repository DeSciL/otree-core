--- conflicted
+++ resolved
@@ -228,7 +228,6 @@
                 self.request.is_ajax() and
                 self.request.GET.get(constants.check_auto_submit)
             )
-<<<<<<< HEAD
             with lock_on_this_code_path(self._session_user.lock_object):
                 if cond:
                     if self._user_is_on_right_page():
@@ -244,34 +243,6 @@
                     return self._redirect_to_page_the_user_should_be_on()
 
                 self.load_objects()
-
-                if not self.is_displayed():
-                    self._increment_index_in_pages()
-                    response = self._redirect_to_page_the_user_should_be_on()
-                else:
-                    self._session_user._current_page_name = self.__class__.__name__
-                    response = super(FormPageOrWaitPageMixin, self).dispatch(
-                        request, *args, **kwargs
-                    )
-                self._session_user.last_request_succeeded = True
-                self._session_user._last_request_timestamp = time.time()
-                self.save_objects()
-                return response
-=======
-            if cond:
-                if self._user_is_on_right_page():
-                    return HttpResponse('0')
-                return HttpResponse('1')
-
-            # if the player tried to skip past a part of the subsession
-            # (e.g. by typing in a future URL)
-            # or if they hit the back button to a previous subsession
-            # in the sequence.
-            if not self._user_is_on_right_page():
-                # then bring them back to where they should be
-                return self._redirect_to_page_the_user_should_be_on()
-
-            self.load_objects()
 
             self._session_user._current_page_name = self.__class__.__name__
             response = super(FormPageOrWaitPageMixin, self).dispatch(
@@ -281,7 +252,6 @@
             self._session_user._last_request_timestamp = time.time()
             self.save_objects()
             return response
->>>>>>> 38e49777
         except Exception:
             self._session_user.last_request_succeeded = False
             self._session_user.save()
