#!/usr/bin/env python
# -*- coding: utf-8 -*-

import collections
import sys
import uuid
import itertools
import os

from six.moves import range
from six.moves import zip

from django.http import HttpResponseRedirect, JsonResponse
from django.core.urlresolvers import reverse
from django.forms.forms import pretty_name
from django.conf import settings
from django.contrib import messages
from django.utils.encoding import force_text

import channels
import vanilla

from ordered_set import OrderedSet as oset
from collections import OrderedDict

import easymoney

import otree.constants_internal
import otree.models.session
from otree.common_internal import (
    get_models_module, app_name_format,
    channels_create_session_group_name,
    db_status_ok,
    check_pypi_for_updates)
from otree.session import SESSION_CONFIGS_DICT, get_lcm
from otree import forms
from otree.forms import widgets
from otree.common import RealWorldCurrency
from otree.views.abstract import GenericWaitPageMixin, AdminSessionPageMixin
from otree.views.mturk import MTurkConnection, get_workers_by_status
from otree.common import Currency as c
from otree.models.session import Session
from otree.models.participant import Participant
from otree.models_concrete import PageCompletion
from otree.room import ROOM_DICT


def get_all_fields(Model, for_export=False):
    if Model is PageCompletion:
        return [
            'session_pk',
            'participant_pk',
            'page_index',
            'app_name',
            'page_name',
            'time_stamp',
            'seconds_on_page',
            'subsession_pk',
            'auto_submitted',
        ]

    if Model is Session:
        return [
            'code',
            'label',
            'experimenter_name',
            'real_world_currency_per_point',
            'time_scheduled',
            'time_started',
            'mturk_HITId',
            'mturk_HITGroupId',
            'participation_fee',
            'comment',
            'special_category',
        ]

    if Model is Participant:
        if for_export:
            return [
                '_id_in_session',
                'code',
                'label',
                '_current_page',
                '_current_app_name',
                '_round_number',
                '_current_page_name',
                'status',
                'last_request_succeeded',
                'ip_address',
                'time_started',
                'exclude_from_data_analysis',
                'name',
                'session',
                'visited',
                'mturk_worker_id',
                'mturk_assignment_id',
            ]
        else:
            # not used; see ParticipantSerializer
            return []

    first_fields = {
        'Player':
            [
                'id_in_group',
                'role',
            ],
        'Group':
            [
                'id',
            ],
        'Subsession':
            [],
    }[Model.__name__]
    first_fields = oset(first_fields)

    last_fields = {
        'Player': [],
        'Group': [],
        'Subsession': [],
    }[Model.__name__]
    last_fields = oset(last_fields)

    fields_for_export_but_not_view = {
        'Player': {'id', 'label', 'subsession', 'session'},
        'Group': {'id'},
        'Subsession': {'id', 'round_number'},
    }[Model.__name__]

    fields_for_view_but_not_export = {
        'Player': set(),
        'Group': {'subsession', 'session'},
        'Subsession': {'session'},
    }[Model.__name__]

    fields_to_exclude_from_export_and_view = {
        'Player': {
            '_index_in_game_pages',
            'participant',
            'group',
            'subsession',
            'session',
            'round_number',
        },
        'Group': {
            'subsession',
            'id_in_subsession',
            'session',
            '_is_missing_players',
            'round_number',
        },
        'Subsession': {
            'code',
            'label',
            'session',
            'session_access_code',
        },
    }[Model.__name__]

    if for_export:
        fields_to_exclude = fields_to_exclude_from_export_and_view.union(
            fields_for_view_but_not_export
        )
    else:
        fields_to_exclude = fields_to_exclude_from_export_and_view.union(
            fields_for_export_but_not_view
        )

    all_fields_in_model = oset([field.name for field in Model._meta.fields])

    middle_fields = (
        all_fields_in_model - first_fields - last_fields - fields_to_exclude
    )

    return list(first_fields | middle_fields | last_fields)


def get_display_table_rows(app_name, for_export, subsession_pk=None):
    if not for_export and not subsession_pk:
        raise ValueError("if this is for the admin results table, "
                         "you need to specify a subsession pk")
    models_module = otree.common_internal.get_models_module(app_name)
    Player = models_module.Player
    Group = models_module.Group
    Subsession = models_module.Subsession
    if for_export:
        model_order = [
            Participant,
            Player,
            Group,
            Subsession,
            Session
        ]
    else:
        model_order = [
            Player,
            Group,
            Subsession,
        ]

    # get title row
    all_columns = []
    for Model in model_order:
        field_names = get_all_fields(Model, for_export)
        columns_for_this_model = [
            (Model, field_name) for field_name in field_names
            ]
        all_columns.extend(columns_for_this_model)

    if subsession_pk:
        # we had a strange result on one person's heroku instance
        # where Meta.ordering on the Player was being ingnored
        # when you use a filter. So we add one explicitly.
        players = Player.objects.filter(
            subsession_id=subsession_pk).order_by('pk')
    else:
        players = Player.objects.all()
    session_ids = set([player.session_id for player in players])

    # initialize
    parent_objects = {}

    parent_models = [
        Model for Model in model_order if Model not in {Player, Session}
        ]

    for Model in parent_models:
        parent_objects[Model] = {
            obj.pk: obj
            for obj in Model.objects.filter(session_id__in=session_ids)
            }

    if Session in model_order:
        parent_objects[Session] = {
            obj.pk: obj for obj in Session.objects.filter(pk__in=session_ids)
            }

    all_rows = []
    for player in players:
        row = []
        for column in all_columns:
            Model, field_name = column
            if Model == Player:
                model_instance = player
            else:
                fk_name = Model.__name__.lower()
                parent_object_id = getattr(player, "{}_id".format(fk_name))
                if parent_object_id is None:
                    model_instance = None
                else:
                    model_instance = parent_objects[Model][parent_object_id]

            attr = getattr(model_instance, field_name, '')
            if isinstance(attr, collections.Callable):
                if Model == Player and field_name == 'role' \
                        and model_instance.group is None:
                    attr = ''
                else:
                    try:
                        attr = attr()
                    except:
                        attr = "(error)"
            row.append(attr)
        all_rows.append(row)

    values_to_replace = {None: '', True: 1, False: 0}

    for row in all_rows:
        for i in range(len(row)):
            value = row[i]
            try:
                replace = value in values_to_replace
            except TypeError:
                # if it's an unhashable data type
                # like Json or Pickle field
                replace = False
            if replace:
                value = values_to_replace[value]
            elif for_export and isinstance(value, easymoney.Money):
                # remove currency formatting for easier analysis
                value = easymoney.to_dec(value)
            value = force_text(value)
            value = value.replace('\n', ' ').replace('\r', ' ')
            row[i] = value

    column_display_names = []
    for Model, field_name in all_columns:
        column_display_names.append(
            (Model.__name__, field_name)
        )

    return column_display_names, all_rows


class CreateSessionForm(forms.Form):
    session_configs = SESSION_CONFIGS_DICT.values()
    session_config_choices = (
        [('', '-----')] +
        [(s['name'], s['display_name']) for s in session_configs])

    session_config = forms.ChoiceField(
        choices=session_config_choices, required=True)

    num_participants = forms.IntegerField()

    def __init__(self, *args, **kwargs):
        for_mturk = kwargs.pop('for_mturk')
        super(CreateSessionForm, self).__init__(*args, **kwargs)
        if for_mturk:
            self.fields['num_participants'].label = "Number of workers"
            self.fields['num_participants'].help_text = (
                'Since workers can return the hit or drop out '
                '"spare" participants will be created. Namely server will '
                'have %s times more participants than MTurk HIT. '
                'The number you enter in this field is number of '
                'workers required for your HIT.'
                % settings.MTURK_NUM_PARTICIPANTS_MULT
            )
        else:
            self.fields['num_participants'].label = "Number of participants"

    def clean_num_participants(self):
        session_config_name = self.cleaned_data.get('session_config')

        # We must check for an empty string in case validation is not run
        if session_config_name != '':
            lcm = get_lcm(SESSION_CONFIGS_DICT[session_config_name])
            num_participants = self.cleaned_data['num_participants']
            if num_participants % lcm:
                raise forms.ValidationError(
                    'Please enter a valid number of participants.'
                )
            return num_participants


class CreateSession(vanilla.FormView):
    form_class = CreateSessionForm
    template_name = 'otree/admin/CreateSession.html'

    @classmethod
    def url_pattern(cls):
        return r"^create_session/$"

    @classmethod
    def url_name(cls):
        return 'session_create'

    def dispatch(self, request, *args, **kwargs):
        self.for_mturk = (int(self.request.GET.get('mturk', 0)) == 1)
        return super(CreateSession, self).dispatch(request, *args, **kwargs)

    def get_context_data(self, **kwargs):
        session_config_summaries = [
            info_about_session_config(session_config)
            for session_config in SESSION_CONFIGS_DICT.values()]
        kwargs.update({'session_config_summaries': session_config_summaries})
        return super(CreateSession, self).get_context_data(**kwargs)

    def get_form(self, data=None, files=None, **kwargs):
        kwargs['for_mturk'] = self.for_mturk
        return super(CreateSession, self).get_form(data, files, **kwargs)

    def form_valid(self, form):
        pre_create_id = uuid.uuid4().hex
        kwargs = {
            'session_config_name': form.cleaned_data['session_config'],
            '_pre_create_id': pre_create_id,
            'for_mturk': self.for_mturk
        }
        if self.for_mturk:
            kwargs['num_participants'] = (
                form.cleaned_data['num_participants'] *
                settings.MTURK_NUM_PARTICIPANTS_MULT
            )

        else:
            kwargs['num_participants'] = form.cleaned_data['num_participants']

        # TODO:
        # Refactor when we upgrade to push
        if hasattr(self, "room"):
            kwargs['room'] = self.room

        channels_group_name = channels_create_session_group_name(
            pre_create_id)
        channels.Channel('otree.create_session').send({
            'kwargs': kwargs,
            'channels_group_name': channels_group_name
        })

        wait_for_session_url = reverse(
            'wait_for_session', args=(pre_create_id,)
        )
        return HttpResponseRedirect(wait_for_session_url)


class Rooms(vanilla.TemplateView):
    template_name = 'otree/admin/Rooms.html'

    @classmethod
    def url_pattern(cls):
        return r"^rooms/$"

    @classmethod
    def url_name(cls):
        return 'rooms'

    def get_context_data(self, **kwargs):
        return {'rooms': ROOM_DICT.values()}


class RoomWithoutSession(CreateSession):
    template_name = 'otree/admin/RoomWithoutSession.html'
    room = None

    @classmethod
    def url_pattern(cls):
        return r"^room_without_session/(?P<room_name>.+)/$"

    @classmethod
    def url_name(cls):
        return 'room_without_session'

    def dispatch(self, request, *args, **kwargs):
        self.room = ROOM_DICT[kwargs['room_name']]
        if self.room.has_session():
            return HttpResponseRedirect(
                reverse('room_with_session', args=[kwargs['room_name']]))
        return super(RoomWithoutSession, self).dispatch(
            request, *args, **kwargs)

    def get_context_data(self, **kwargs):
        # TODO:
        # List names (or identifiers) of whos waiting
        # Display count of waiting participants
        context = {'participant_urls': self.room.get_participant_links(),
                   'participant_names': [],
                   'participant_count': str(0),
                   'room': self.room}
        kwargs.update(context)

        return super(RoomWithoutSession, self).get_context_data(**kwargs)

        # TODO:
        #
        # - override start links page (so need to store on the session that
        #   it's in this room? hm, no)
        #

<<<<<<< HEAD
    def socket_url(self):
        return '/room_without_session/{}/'.format(self.room.name)
=======
>>>>>>> 5eafb025

class RoomWithSession(vanilla.TemplateView):
    template_name = 'otree/admin/RoomWithSession.html'
    room = None

    @classmethod
    def url_pattern(cls):
        return r"^room_with_session/(?P<room_name>.+)/$"

    @classmethod
    def url_name(cls):
        return 'room_with_session'

    def dispatch(self, request, *args, **kwargs):
        self.room = ROOM_DICT[kwargs['room_name']]
        if not self.room.has_session():
            return HttpResponseRedirect(
                reverse('room_without_session', args=[kwargs['room_name']]))
        return super(RoomWithSession, self).dispatch(
            request, *args, **kwargs)

    def get_context_data(self, **kwargs):
        context = {'participant_urls': self.room.get_participant_links(),
                   'session_url': reverse('session_monitor',
                                          args=(self.room.session.pk,)),
                   'room': self.room}
        kwargs.update(context)

        return super(RoomWithSession, self).get_context_data(**kwargs)


class CloseRoom(vanilla.View):
    @classmethod
    def url_pattern(cls):
        return r"^CloseRoom/(?P<room_name>.+)/$"

    @classmethod
    def url_name(cls):
        return 'close_room'

    def dispatch(self, request, *args, **kwargs):
        self.room = ROOM_DICT[kwargs['room_name']]
        self.room.session = None
        return HttpResponseRedirect(
            reverse('room_without_session', args=[kwargs['room_name']]))


class WaitUntilSessionCreated(GenericWaitPageMixin, vanilla.GenericView):

    @classmethod
    def url_pattern(cls):
        return r"^WaitUntilSessionCreated/(?P<pre_create_id>.+)/$"

    @classmethod
    def url_name(cls):
        return 'wait_for_session'

    body_text = 'Waiting until session created'

    def _is_ready(self):
        try:
            self.session = Session.objects.get(
                _pre_create_id=self._pre_create_id
            )
            return True
        except Session.DoesNotExist:
            return False

    def _response_when_ready(self):
        session = self.session
        if session.is_for_mturk():
            session_home_url = reverse(
                'session_create_hit', args=(session.pk,)
            )
        # demo mode
        elif self.request.GET.get('fullscreen'):
            session_home_url = reverse(
                'session_fullscreen', args=(session.pk,))
        else:  # typical case
            session_home_url = reverse(
                'session_start_links', args=(session.pk,))

        return HttpResponseRedirect(session_home_url)

    def dispatch(self, request, *args, **kwargs):
        self._pre_create_id = kwargs['pre_create_id']
        return super(WaitUntilSessionCreated, self).dispatch(
            request, *args, **kwargs
        )

    def socket_url(self):
        return '/wait_for_session/{}/'.format(self._pre_create_id)


class SessionMonitor(AdminSessionPageMixin, vanilla.TemplateView):
    @classmethod
    def url_name(cls):
        return 'session_monitor'

    def get_context_data(self, **kwargs):

        field_names = get_all_fields(Participant)
        rows = []
        for p in self.session.get_participants():
            row = []
            for fn in field_names:
                attr = getattr(p, fn)
                if isinstance(attr, collections.Callable):
                    attr = attr()
                row.append(attr)
            rows.append(row)

        context = super(SessionMonitor, self).get_context_data(**kwargs)
        context.update({
            'column_names': [
                pretty_name(field.strip('_')) for field in field_names
                ],
            'rows': rows,
        })
        return context


class EditSessionPropertiesForm(forms.ModelForm):
    participation_fee = forms.RealWorldCurrencyField(
        required=False,
        # it seems that if this is omitted, the step defaults to an integer,
        # meaninng fractional inputs are not accepted
        widget=widgets.RealWorldCurrencyInput(attrs={'step': 0.01})
    )
    real_world_currency_per_point = forms.DecimalField(
        decimal_places=5, max_digits=12,
        required=False
    )

    class Meta:
        model = Session
        fields = [
            'label',
            'experimenter_name',
            'time_scheduled',
            'comment',
        ]

    def __init__(self, *args, **kwargs):
        super(EditSessionPropertiesForm, self).__init__(*args, **kwargs)


class EditSessionProperties(AdminSessionPageMixin, vanilla.UpdateView):
    model = Session
    form_class = EditSessionPropertiesForm
    template_name = 'otree/admin/EditSessionProperties.html'

    def get_form(self, data=None, files=None, **kwargs):
        form = super(
            EditSessionProperties, self
        ).get_form(data, files, **kwargs)
        config = self.session.config
        form.fields[
            'participation_fee'
        ].initial = config['participation_fee']
        form.fields[
            'real_world_currency_per_point'
        ].initial = config['real_world_currency_per_point']
        if self.session.mturk_HITId:
            form.fields['participation_fee'].widget.attrs['readonly'] = 'True'
        return form

    @classmethod
    def url_name(cls):
        return 'session_edit'

    def get_success_url(self):
        return reverse('session_edit', args=(self.session.pk,))

    def form_valid(self, form):
        super(EditSessionProperties, self).form_valid(form)
        config = self.session.config
        participation_fee = form.cleaned_data[
            'participation_fee'
        ]
        real_world_currency_per_point = form.cleaned_data[
            'real_world_currency_per_point'
        ]
        if form.cleaned_data['participation_fee']:
            config['participation_fee'] = RealWorldCurrency(participation_fee)
        if form.cleaned_data['real_world_currency_per_point']:
            config[
                'real_world_currency_per_point'
            ] = real_world_currency_per_point
        # use .copy() to force marking this field as dirty/changed
        # FIXME: i don't need the below line anymore
        self.session.config = config.copy()
        self.session.save()
        messages.success(self.request, 'Properties have been updated')
        return HttpResponseRedirect(self.get_success_url())


class SessionPayments(AdminSessionPageMixin, vanilla.TemplateView):
    @classmethod
    def url_name(cls):
        return 'session_payments'

    def get(self, *args, **kwargs):
        response = super(SessionPayments, self).get(*args, **kwargs)
        return response

    def get_context_data(self, **kwargs):
        session = self.session
        participants = session.get_participants()
        total_payments = 0.0
        mean_payment = 0.0
        if participants:
            total_payments = sum(
                part.money_to_pay() or c(0) for part in participants
            )
            mean_payment = total_payments / len(participants)

        context = super(SessionPayments, self).get_context_data(**kwargs)
        context.update({
            'participants': participants,
            'total_payments': total_payments,
            'mean_payment': mean_payment,
            'participation_fee': session.config['participation_fee'],
        })

        return context


class SessionMTurkPayments(AdminSessionPageMixin, vanilla.TemplateView):
    @classmethod
    def url_name(cls):
        return 'session_mturk_payments'

    def get(self, *args, **kwargs):
        response = super(SessionMTurkPayments, self).get(*args, **kwargs)
        return response

    def get_context_data(self, **kwargs):
        session = self.session
        with MTurkConnection(
                self.request, session.mturk_sandbox
        ) as mturk_connection:
            workers_by_status = get_workers_by_status(
                mturk_connection,
                session.mturk_HITId
            )
            participants_not_reviewed = session.participant_set.filter(
                mturk_worker_id__in=workers_by_status['Submitted']
            )
            participants_approved = session.participant_set.filter(
                mturk_worker_id__in=workers_by_status['Approved']
            )
            participants_rejected = session.participant_set.filter(
                mturk_worker_id__in=workers_by_status['Rejected']
            )
        context = super(SessionMTurkPayments, self).get_context_data(**kwargs)
        context.update({
            'participants_approved': participants_approved,
            'participants_rejected': participants_rejected,
            'participants_not_reviewed': participants_not_reviewed,
            'participation_fee': session.config['participation_fee'],
        })

        return context


class SessionStartLinks(AdminSessionPageMixin, vanilla.TemplateView):
    @classmethod
    def url_name(cls):
        return 'session_start_links'

    def get_context_data(self, **kwargs):
        session = self.session

        participant_urls = [
            self.request.build_absolute_uri(participant._start_url())
            for participant in session.get_participants()
            ]

        anonymous_url = self.request.build_absolute_uri(
            reverse(
                'join_session_anonymously',
                args=(session._anonymous_code,)
            )
        )

        context = super(SessionStartLinks, self).get_context_data(**kwargs)

        context.update({
            'participant_urls': participant_urls,
            'anonymous_url': anonymous_url,
            'num_participants': len(participant_urls),
            'fullscreen_mode_on': len(participant_urls) <= 3
        })
        return context


class SessionStartLinksRoom(AdminSessionPageMixin, vanilla.TemplateView):
    @classmethod
    def url_name(cls):
        return 'session_start_links_room'

    def get_context_data(self, **kwargs):
        session = self.session
        room = session.get_room()

        context = {'participant_urls': room.get_participant_links(),
                   'room': room}
        kwargs.update(context)

        return super(SessionStartLinksRoom, self).get_context_data(**kwargs)


class SessionResults(AdminSessionPageMixin, vanilla.TemplateView):
    @classmethod
    def url_name(cls):
        return 'session_results'

    def get_context_data(self, **kwargs):
        session = self.session

        participants = session.get_participants()
        participant_labels = [p._id_in_session() for p in participants]
        column_name_tuples = []
        rows = []

        for subsession in session.get_subsessions():
            app_label = subsession._meta.app_config.name

            column_names, subsession_rows = get_display_table_rows(
                subsession._meta.app_config.name,
                for_export=False,
                subsession_pk=subsession.pk
            )

            if not rows:
                rows = subsession_rows
            else:
                for i in range(len(rows)):
                    rows[i].extend(subsession_rows[i])

            round_number = subsession.round_number
            if round_number > 1:
                subsession_column_name = '{} [Round {}]'.format(
                    app_label, round_number
                )
            else:
                subsession_column_name = app_label

            for model_column_name, field_column_name in column_names:
                column_name_tuples.append(
                    (subsession_column_name,
                     model_column_name,
                     field_column_name)
                )

        subsession_headers = [
            (pretty_name(key), len(list(group)))
            for key, group in
            itertools.groupby(column_name_tuples, key=lambda x: x[0])
            ]

        model_headers = [
            (pretty_name(key[1]), len(list(group)))
            for key, group in
            itertools.groupby(column_name_tuples, key=lambda x: (x[0], x[1]))
            ]

        field_headers = [
            pretty_name(key[2]) for key, group in
            itertools.groupby(column_name_tuples, key=lambda x: x)
            ]

        # dictionary for json response
        # will be used only if json request  is done
        self.context_json = []
        for i, row in enumerate(rows):
            d_row = OrderedDict()
            d_row['participant_label'] = participant_labels[i]
            for t, v in zip(column_name_tuples, row):
                d_row['.'.join(t)] = v
            self.context_json.append(d_row)

        context = super(SessionResults, self).get_context_data(**kwargs)
        context.update({
            'subsession_headers': subsession_headers,
            'model_headers': model_headers,
            'field_headers': field_headers,
            'rows': rows})
        return context

    def get(self, request, *args, **kwargs):
        context = self.get_context_data()
        if self.request.META.get('CONTENT_TYPE') == 'application/json':
            return JsonResponse(self.context_json, safe=False)
        else:
            return self.render_to_response(context)


class SessionDescription(AdminSessionPageMixin, vanilla.TemplateView):
    @classmethod
    def url_name(cls):
        return 'session_description'

    def get_context_data(self, **kwargs):
        context = super(SessionDescription, self).get_context_data(**kwargs)
        context.update(session_description_dict(self.session))
        return context


def info_about_session_config(session_config):
    app_sequence = []
    for app_name in session_config['app_sequence']:
        models_module = get_models_module(app_name)
        num_rounds = models_module.Constants.num_rounds
        formatted_app_name = app_name_format(app_name)
        if num_rounds > 1:
            formatted_app_name = '{} ({} rounds)'.format(
                formatted_app_name, num_rounds
            )
        subsssn = {
            'doc': getattr(models_module, 'doc', ''),
            'bibliography': getattr(models_module, 'bibliography', []),
            'name': formatted_app_name,
        }
        app_sequence.append(subsssn)
    return {
        'doc': session_config['doc'],
        'app_sequence': app_sequence,
        'name': session_config['name'],
        'display_name': session_config['display_name'],
        'lcm': get_lcm(session_config)
    }


def session_description_dict(session):
    context_data = {
        'display_name': session.config['display_name'],
    }

    context_data.update(info_about_session_config(session.config))

    return context_data


class AdminHome(vanilla.ListView):
    template_name = 'otree/admin/Home.html'

    @classmethod
    def url_pattern(cls):
        return r"^sessions/(?P<archive>archive)?$"

    @classmethod
    def url_name(cls):
        return 'sessions'

    def get_context_data(self, **kwargs):
        context = super(AdminHome, self).get_context_data(**kwargs)
        context.update({
            'is_debug': settings.DEBUG,
        })
        return context

    def get_queryset(self):
        category = otree.constants_internal.session_special_category_demo
        return Session.objects.exclude(
            special_category=category).order_by('archived', '-pk')


class ServerCheck(vanilla.TemplateView):
    template_name = 'otree/admin/ServerCheck.html'

    @classmethod
    def url_pattern(cls):
        return r"^server_check/$"

    @classmethod
    def url_name(cls):
        return 'server_check'

    def app_is_on_heroku(self):
        return 'heroku' in self.request.get_host()

    def get_context_data(self, **kwargs):
        sqlite = settings.DATABASES['default']['ENGINE'].endswith('sqlite3')
        debug = settings.DEBUG
        update_message = check_pypi_for_updates(print_message=False)
        otree_version = otree.__version__
        regular_sentry = hasattr(settings, 'RAVEN_CONFIG')
        heroku_sentry = os.environ.get('SENTRY_DSN')
        sentry = regular_sentry or heroku_sentry
        auth_level = settings.AUTH_LEVEL in {'DEMO', 'STUDY'}
        heroku = self.app_is_on_heroku()
        runserver = 'runserver' in sys.argv
        db_synced = db_status_ok(cached_per_process=False)

        return {
            'sqlite': sqlite,
            'debug': debug,
            'update_message': update_message,
            'otree_version': otree_version,
            'sentry': sentry,
            'auth_level': auth_level,
            'heroku': heroku,
            'runserver': runserver,
            'db_synced': db_synced
        }<|MERGE_RESOLUTION|>--- conflicted
+++ resolved
@@ -447,11 +447,9 @@
         #   it's in this room? hm, no)
         #
 
-<<<<<<< HEAD
     def socket_url(self):
         return '/room_without_session/{}/'.format(self.room.name)
-=======
->>>>>>> 5eafb025
+
 
 class RoomWithSession(vanilla.TemplateView):
     template_name = 'otree/admin/RoomWithSession.html'
