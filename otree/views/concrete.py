#!/usr/bin/env python
# -*- coding: utf-8 -*-


# =============================================================================
# IMPORTS
# =============================================================================

import time
import vanilla

import django.utils.timezone
from django.core.urlresolvers import reverse
from django.conf import settings
from django.shortcuts import get_object_or_404
from django.template.response import TemplateResponse
from django.contrib import messages
from django.http import (
    HttpResponse, HttpResponseRedirect, HttpResponseNotFound
)

import otree.constants as constants
import otree.models.session
from otree.models.session import Participant
from otree.models.session import lock_on_this_code_path
import otree.views.admin
import otree.common_internal
from otree.views.abstract import (
    NonSequenceUrlMixin, OTreeMixin, AssignVisitorToOpenSessionBase,
    GenericWaitPageMixin, FormPageOrWaitPageMixin, PlayerMixin
)
from otree.models_concrete import GroupSize


class OutOfRangeNotification(NonSequenceUrlMixin, OTreeMixin, vanilla.View):
    name_in_url = 'shared'

    def dispatch(self, request, *args, **kwargs):
        user_type = kwargs.pop(constants.user_type)
        if user_type == constants.user_type_experimenter:
            return TemplateResponse(
                request, 'otree/OutOfRangeNotificationExperimenter.html'
            )
        else:
            return TemplateResponse(
                request, 'otree/OutOfRangeNotification.html'
            )


class WaitUntilAssignedToGroup(FormPageOrWaitPageMixin, PlayerMixin,
                               GenericWaitPageMixin, vanilla.View):
    """This is visited after Initialize, to make sure the player has a group
    the player can be assigned at any time, but this is a safeguard,
    and therefore should be at the beginning of each subsession.
    Should it instead be called after InitializeParticipant?
    Someday, we might want to shuffle players dynamically,
    e.g. based on the results of the past game.
    """
    name_in_url = 'shared'

    def _is_ready(self):
        if bool(self.group):
            return True
        elif self.session.session_type['group_by_arrival_time']:
            with lock_on_this_code_path():
                if self.subsession.round_number == 1:
                    open_group = self.subsession._get_open_group()
                    group_players = open_group.get_players()
                    group_players.append(self.player)
                    open_group.set_players(group_players)
                    group_size_obj = GroupSize.objects.filter(
                        app_label=self.subsession._meta.app_label,
                        subsession_pk=self.subsession.pk,
                    ).order_by('group_index')[0]
                    group_quota = group_size_obj.group_size
                    if len(group_players) == group_quota:
                        open_group._is_missing_players = False
                        group_size_obj.delete()
                    open_group.save()
                else:
                    self.subsession._create_groups()
            return True
        return False

    def body_text(self):
        return (
            'Waiting until other participants and/or '
            'the study supervisor are ready.'
        )

    def _response_when_ready(self):
        self._increment_index_in_pages()
        # so it can be shown in the admin
        self._session_user._round_number = self.subsession.round_number
        return self._redirect_to_page_the_user_should_be_on()

    def get_debug_values(self):
        pass


class SessionExperimenterWaitUntilPlayersAreAssigned(NonSequenceUrlMixin,
                                                     GenericWaitPageMixin,
                                                     vanilla.View):

    def title_text(self):
        return 'Please wait'

    def body_text(self):
        return 'Assigning players to groups.'

    def _is_ready(self):
        return self.session._ready_to_play

    @classmethod
    def get_name_in_url(cls):
        return 'shared'

    def dispatch(self, request, *args, **kwargs):
        session_user_code = kwargs[constants.session_user_code]
        self.request.session[session_user_code] = {}

        self._session_user = get_object_or_404(
            otree.models.session.SessionExperimenter,
            code=kwargs[constants.session_user_code]
        )

        self.session = self._session_user.session

        if self.request_is_from_wait_page():
            return self._response_to_wait_page()
        else:
            # if the player shouldn't see this view, skip to the next
            if self._is_ready():
                # FIXME 2014-12-4: what should this do instead of directing
                # to the start url?
                return HttpResponse(
                    'not yet implemented: redirect to experimenter page'
                )
            return self._get_wait_page()


class InitializeParticipant(vanilla.UpdateView):
    """just collects data and sets properties. not essential to functionality.
    the only exception is if the participant needs to be assigned to groups on
    the fly, which is done here.

    2014-11-16: also, this sets _last_page_timestamp. what if that is not set?
    will it still work?

    """

    @classmethod
    def url_pattern(cls):
        return r'^InitializeParticipant/(?P<{}>[a-z]+)/$'.format(
            constants.session_user_code
        )

    def get(self, *args, **kwargs):

        session_user = get_object_or_404(
            otree.models.session.Participant,
            code=kwargs[constants.session_user_code]
        )

        session_user.visited = True

        # session_user.label might already have been set by AssignToOpenSession
        session_user.label = session_user.label or self.request.GET.get(
            constants.participant_label
        )
        session_user.ip_address = self.request.META['REMOTE_ADDR']

        now = django.utils.timezone.now()
        session_user.time_started = now
        session_user._last_page_timestamp = time.time()
        session_user.save()
        first_url = session_user._pages_as_urls()[session_user._index_in_pages]
        return HttpResponseRedirect(first_url)


class MTurkLandingPage(vanilla.TemplateView):

    def get_template_names(self):
        return self.session.session_type['mturk_hit_settings']['landing_page_template']

    @classmethod
<<<<<<< HEAD
    def url_pattern(cls):
        return r"^MTurkLandingPage/(?P<session_code>[a-z]+)/$"

    @classmethod
    def url_name(cls):
        return 'mturk_landing_page'

    def dispatch(self, request, *args, **kwargs):
        session_code = kwargs['session_code']
        self.session = get_object_or_404(otree.models.Session, code=session_code)
        return super(MTurkLandingPage, self).dispatch(
            request, *args, **kwargs
=======
    def url(cls):
        return otree.common_internal.add_params_to_url(
            '/{}'.format(cls.__name__), {
                otree.constants.access_code_for_default_session:
                    settings.ACCESS_CODE_FOR_DEFAULT_SESSION
            }
>>>>>>> dcebdf2c
        )

    def get(self, request, *args, **kwargs):
        assignment_id = self.request.GET['assignmentId'] if 'assignmentId' in self.request.GET else ''
        if assignment_id and assignment_id != 'ASSIGNMENT_ID_NOT_AVAILABLE':
            url_start = reverse('mturk_start', args=(self.session.code,))
            url_start = otree.common_internal.add_params_to_url(url_start, {
                'assignmentId': self.request.GET['assignmentId'],
                'workerId': self.request.GET['workerId']})
            return HttpResponseRedirect(url_start)
        else:
            context = super(MTurkLandingPage, self).get_context_data(**kwargs)
            return self.render_to_response(context)


class MTurkStart(vanilla.View):

    @classmethod
    def url_pattern(cls):
        return r"^MTurkStart/(?P<session_code>[a-z]+)/$"

    @classmethod
    def url_name(cls):
        return 'mturk_start'

    def dispatch(self, request, *args, **kwargs):
        session_code = kwargs['session_code']
        self.session = get_object_or_404(otree.models.Session, code=session_code)
        return super(MTurkStart, self).dispatch(
            request, *args, **kwargs
        )

    def get(self, *args, **kwargs):
        assignment_id = self.request.GET['assignmentId']
        worker_id = self.request.GET['workerId']
        try:
            participant = Participant.objects.get(
                mturk_worker_id=worker_id,
                mturk_assignment_id=assignment_id)
        except Participant.DoesNotExist:
            with lock_on_this_code_path():
                try:
                    participant = (
                        Participant.objects.select_for_update().filter(
                            session=self.session,
                            visited=False
                        )
                    )[0]
                except IndexError:
                    return HttpResponseNotFound(
                        "No Player objects left in the database "
                        "to assign to new visitor."
                    )
            # 2014-10-17: needs to be here even if it's also set in
            # the next view to prevent race conditions
            participant.visited = True
            participant.mturk_worker_id = worker_id
            participant.mturk_assignment_id = assignment_id
            participant.save()
        return HttpResponseRedirect(participant._start_url())


class AssignVisitorToOpenSession(AssignVisitorToOpenSessionBase):

    def incorrect_parameters_in_url_message(self):
        return 'Missing parameter(s) in URL: {}'.format(
            self.required_params.values()
        )

    @classmethod
    def url(cls):
        return otree.common_internal.add_params_to_url(
            '/{}'.format(cls.__name__), {
                otree.constants.access_code_for_default_session:
                    settings.ACCESS_CODE_FOR_DEFAULT_SESSION
            }
        )

    @classmethod
    def url_pattern(cls):
        return r'^{}/$'.format(cls.__name__)

    required_params = {
        'label': otree.constants.participant_label,
    }


class AdvanceSession(vanilla.View):

    @classmethod
    def url_pattern(cls):
        return r'^AdvanceSession/(?P<{}>[0-9]+)/$'.format('session_pk')

    @classmethod
    def url_name(cls):
        return 'session_advance'

    @classmethod
    def url(cls, session):
        return '/AdvanceSession/{}/'.format(session.pk)

    def dispatch(self, request, *args, **kwargs):
        self.session = get_object_or_404(
            otree.models.session.Session, pk=kwargs['session_pk']
        )
        response = super(AdvanceSession, self).dispatch(
            request, *args, **kwargs
        )
        messages.success(request, "Participants were advanced.")
        return response

    def get(self, request, *args, **kwargs):
        self.session.advance_last_place_participants()
        redirect_url = reverse('session_monitor', args=(self.session.pk,))
        return HttpResponseRedirect(redirect_url)


class SetDefaultSession(vanilla.View):
    '''
        This view sets the default ("landing") session
        for persistent urls and amt urls.
        Globally we can have only one default_session.
    '''

    @classmethod
    def url_pattern(cls):
        return r'^SetDefaultSession/(?P<{}>[0-9]+)/$'.format('session_pk')

    @classmethod
    def url_name(cls):
        return 'set_default_session'

    @classmethod
    def url(cls, session):
        return '/SetDefaultSession/{}/'.format(session.pk)

    def dispatch(self, request, *args, **kwargs):
        self.session = get_object_or_404(
            otree.models.session.Session, pk=kwargs['session_pk']
        )
        response = super(SetDefaultSession, self).dispatch(
            request, *args, **kwargs
        )
        return response

    def get(self, request, *args, **kwargs):
        global_singleton = otree.models.session.GlobalSingleton.objects.get()
        global_singleton.default_session = self.session
        global_singleton.save()
        redirect_url = reverse('admin_home')
        return HttpResponseRedirect(redirect_url)


class UnsetDefaultSession(vanilla.View):
    '''
        This view unsets the default ("landing") session
        for persistent urls and amt urls.
        This is the opposite action to SetDefaultSession
    '''

    @classmethod
    def url_pattern(cls):
        return r'^UnsetDefaultSession/'

    @classmethod
    def url_name(cls):
        return 'unset_default_session'

    @classmethod
    def url(cls, session):
        return '/UnsetDefaultSession/'

    def dispatch(self, request, *args, **kwargs):
        response = super(UnsetDefaultSession, self).dispatch(
            request, *args, **kwargs
        )
        return response

    def get(self, request, *args, **kwargs):
        global_singleton = otree.models.session.GlobalSingleton.objects.get()
        global_singleton.default_session = None
        global_singleton.save()
        redirect_url = reverse('admin_home')
        return HttpResponseRedirect(redirect_url)<|MERGE_RESOLUTION|>--- conflicted
+++ resolved
@@ -184,7 +184,6 @@
         return self.session.session_type['mturk_hit_settings']['landing_page_template']
 
     @classmethod
-<<<<<<< HEAD
     def url_pattern(cls):
         return r"^MTurkLandingPage/(?P<session_code>[a-z]+)/$"
 
@@ -197,14 +196,6 @@
         self.session = get_object_or_404(otree.models.Session, code=session_code)
         return super(MTurkLandingPage, self).dispatch(
             request, *args, **kwargs
-=======
-    def url(cls):
-        return otree.common_internal.add_params_to_url(
-            '/{}'.format(cls.__name__), {
-                otree.constants.access_code_for_default_session:
-                    settings.ACCESS_CODE_FOR_DEFAULT_SESSION
-            }
->>>>>>> dcebdf2c
         )
 
     def get(self, request, *args, **kwargs):
