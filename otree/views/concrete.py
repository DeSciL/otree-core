#!/usr/bin/env python
# -*- coding: utf-8 -*-


# =============================================================================
# IMPORTS
# =============================================================================

import time

import django.utils.timezone
from django.core.urlresolvers import reverse
<<<<<<< HEAD
from django.conf import settings
from django.shortcuts import get_object_or_404, render_to_response
=======
from django.shortcuts import get_object_or_404
>>>>>>> 5eafb025
from django.template.response import TemplateResponse
from django.http import (
    HttpResponse, HttpResponseRedirect, HttpResponseNotFound)

import vanilla

from boto.mturk.connection import MTurkRequestError

import otree.constants_internal as constants
import otree.models.session
from otree.models.participant import Participant
from otree.common_internal import make_hash, add_params_to_url
import otree.views.admin
from otree.views.mturk import MTurkConnection
import otree.common_internal
from otree.views.abstract import (
    NonSequenceUrlMixin, OTreeMixin, GenericWaitPageMixin,
    lock_on_this_code_path,
    NO_PARTICIPANTS_LEFT_MSG
)
from otree.room import ROOM_DICT

class OutOfRangeNotification(NonSequenceUrlMixin, OTreeMixin, vanilla.View):
    name_in_url = 'shared'

    def dispatch(self, request, *args, **kwargs):
        return TemplateResponse(
            request, 'otree/OutOfRangeNotification.html'
        )


class InitializeParticipant(vanilla.UpdateView):
    """just collects data and sets properties. not essential to functionality.
    the only exception is if the participant needs to be assigned to groups on
    the fly, which is done here.

    2014-11-16: also, this sets _last_page_timestamp. what if that is not set?
    will it still work?

    """

    @classmethod
    def url_pattern(cls):
        return r'^InitializeParticipant/(?P<{}>[a-z0-9]+)/$'.format(
            constants.participant_code
        )

    def get(self, *args, **kwargs):

        participant = get_object_or_404(
            Participant,
            code=kwargs[constants.participant_code]
        )

        if participant._index_in_pages == 0:
            participant._index_in_pages = 1
            participant.visited = True

            # participant.label might already have been set
            participant.label = participant.label or self.request.GET.get(
                constants.participant_label
            )
            participant.ip_address = self.request.META['REMOTE_ADDR']

            now = django.utils.timezone.now()
            participant.time_started = now
            participant._last_page_timestamp = time.time()

            participant.save()
        first_url = participant._url_i_should_be_on()
        return HttpResponseRedirect(first_url)


class MTurkLandingPage(vanilla.TemplateView):

    def get_template_names(self):
        hit_settings = self.session.config['mturk_hit_settings']
        return [hit_settings['preview_template']]

    @classmethod
    def url_pattern(cls):
        return r"^MTurkLandingPage/(?P<session_code>[a-z0-9]+)/$"

    @classmethod
    def url_name(cls):
        return 'mturk_landing_page'

    def dispatch(self, request, *args, **kwargs):
        session_code = kwargs['session_code']
        self.session = get_object_or_404(
            otree.models.Session, code=session_code
        )
        return super(MTurkLandingPage, self).dispatch(
            request, *args, **kwargs
        )

    def get(self, request, *args, **kwargs):
        assignment_id = (
            self.request.GET['assignmentId']
            if 'assignmentId' in self.request.GET else
            ''
        )
        if assignment_id and assignment_id != 'ASSIGNMENT_ID_NOT_AVAILABLE':
            url_start = reverse('mturk_start', args=(self.session.code,))
            url_start = add_params_to_url(url_start, {
                'assignmentId': self.request.GET['assignmentId'],
                'workerId': self.request.GET['workerId']})
            return HttpResponseRedirect(url_start)
        else:
            context = super(MTurkLandingPage, self).get_context_data(**kwargs)
            return self.render_to_response(context)


class MTurkStart(vanilla.View):

    @classmethod
    def url_pattern(cls):
        return r"^MTurkStart/(?P<session_code>[a-z0-9]+)/$"

    @classmethod
    def url_name(cls):
        return 'mturk_start'

    def dispatch(self, request, *args, **kwargs):
        session_code = kwargs['session_code']
        self.session = get_object_or_404(
            otree.models.Session, code=session_code
        )
        return super(MTurkStart, self).dispatch(
            request, *args, **kwargs
        )

    def get(self, *args, **kwargs):
        assignment_id = self.request.GET['assignmentId']
        worker_id = self.request.GET['workerId']
        if self.session.mturk_qualification_type_id:
            with MTurkConnection(
                self.request, self.session.mturk_sandbox
            ) as mturk_connection:
                try:
                    mturk_connection.assign_qualification(
                        self.session.mturk_qualification_type_id,
                        worker_id
                    )
                except MTurkRequestError as e:
                    if (
                        e.error_code ==
                        'AWS.MechanicalTurk.QualificationAlreadyExists'
                    ):
                        pass
                    else:
                        raise
        try:
            participant = self.session.participant_set.get(
                mturk_worker_id=worker_id,
                mturk_assignment_id=assignment_id)
        except Participant.DoesNotExist:
            with lock_on_this_code_path():
                try:
                    participant = (
                        Participant.objects.filter(
                            session=self.session,
                            visited=False
                        )
                    ).order_by('start_order')[0]
                except IndexError:
                    return HttpResponseNotFound(NO_PARTICIPANTS_LEFT_MSG)

            # 2014-10-17: needs to be here even if it's also set in
            # the next view to prevent race conditions
            participant.visited = True
            participant.mturk_worker_id = worker_id
            participant.mturk_assignment_id = assignment_id
            participant.save()
        return HttpResponseRedirect(participant._start_url())


class JoinSessionAnonymously(vanilla.View):

    @classmethod
    def url_pattern(cls):
        return r'^join/(?P<anonymous_code>[a-z0-9]+)/$'

    @classmethod
    def url_name(cls):
        return 'join_session_anonymously'

    def get(self, *args, **kwargs):

        anonymous_code = kwargs['anonymous_code']
        session = get_object_or_404(
            otree.models.Session, _anonymous_code=anonymous_code
        )
        with lock_on_this_code_path():
            try:
                participant = (
                    Participant.objects.filter(
                        session=session,
                        visited=False
                    )
                ).order_by('start_order')[0]
            except IndexError:
                return HttpResponseNotFound(NO_PARTICIPANTS_LEFT_MSG)

            # 2014-10-17: needs to be here even if it's also set in
            # the next view to prevent race conditions
            participant.visited = True
            participant.label = (
                self.request.GET.get('participant_label') or participant.label
            )
            participant.save()
        return HttpResponseRedirect(participant._start_url())


class AssignVisitorToRoom(GenericWaitPageMixin, vanilla.TemplateView):
    template_name = "otree/InputParticipantLabel.html"

    hash = None

    @classmethod
    def url_name(cls):
        return 'assign_visitor_to_room'

    @classmethod
    def url_pattern(cls):
        return r'^AssignVisitorToRoom/$'

    def dispatch(self, request, *args, **kwargs):
        self.room_name = self.request.GET.get(
            'room'
        )
        try:
            room = ROOM_DICT[self.room_name]
        except KeyError:
            return HttpResponseNotFound('Invalid room specified in url')

        self.participant_label = self.request.GET.get(
            'participant_label'
        )

        # If a hash is needed then it will be added, else pass it as an empty string
        hash = ''
        if room.has_participant_labels():
            if not self.participant_label:
                if not room.use_secure_urls:
                    return super(AssignVisitorToRoom, self).get(args, kwargs)

<<<<<<< HEAD
            if self.participant_label not in room.get_participant_labels():
                return HttpResponseNotFound('Participant is not expected in this room. Please contact the session supervisor.')

=======
            if participant_label not in room.get_participant_labels():
                return HttpResponseNotFound(
                    'Participant is not expected in this room. '
                    'Please contact the session supervisor.')
>>>>>>> 5eafb025
            if room.use_secure_urls:
                hash = self.request.GET.get('hash')
                self.hash = hash
                if hash != make_hash(self.participant_label):
                    return HttpResponseNotFound('Invalid hash parameter.')

        session = room.session
        if session is None:
            self._params = ','.join([
                self.room_name,
                self.participant_label,
                hash
            ])
            return render_to_response("otree/WaitPage.html", {'view': self, 'title_text': 'Please wait', 'body_text': 'Waiting for your session to begin'})

        assign_new = not room.has_participant_labels()
        if not assign_new:
            try:
                participant = Participant.objects.get(
                    session=session,
                    label=self.participant_label
                )
            except Participant.DoesNotExist:
                assign_new = True

        if assign_new:
            with lock_on_this_code_path():
                try:
                    participant = (
                        Participant.objects.filter(
                            session=session,
                            visited=False)
                    ).order_by('start_order')[0]
                except IndexError:
                    return HttpResponseNotFound(NO_PARTICIPANTS_LEFT_MSG)

                participant.label = self.participant_label
                # 2014-10-17: needs to be here even if it's also set in
                # the next view to prevent race conditions
                participant.visited = True
                participant.save()

        return HttpResponseRedirect(participant._start_url())

    def get_context_data(self, **kwargs):
        return {'room': self.request.GET.get('room')}

<<<<<<< HEAD
    def socket_url(self):
        return '/wait_for_session_in_room/{}/'.format(self._params)

    def absolute_redirect_url(self):
        url = reverse('assign_visitor_to_room')
        params = {'room': self.room_name, 'participant_label': self.participant_label}
        if self.hash:
            params['hash'] = self.hash
        url = add_params_to_url(url, params)
        return url

=======
>>>>>>> 5eafb025

class AdvanceSession(vanilla.View):

    @classmethod
    def url_pattern(cls):
        return r'^AdvanceSession/(?P<{}>[0-9]+)/$'.format('session_pk')

    @classmethod
    def url_name(cls):
        return 'session_advance'

    @classmethod
    def url(cls, session):
        return '/AdvanceSession/{}/'.format(session.pk)

    def dispatch(self, request, *args, **kwargs):
        self.session = get_object_or_404(
            otree.models.session.Session, pk=kwargs['session_pk']
        )
        return super(AdvanceSession, self).dispatch(
            request, *args, **kwargs
        )

    def get(self, request, *args, **kwargs):
        self.session.advance_last_place_participants()
        redirect_url = reverse('session_monitor', args=(self.session.pk,))
        return HttpResponseRedirect(redirect_url)


class ToggleArchivedSessions(vanilla.View):

    @classmethod
    def url_pattern(cls):
        return r'^ToggleArchivedSessions/'

    @classmethod
    def url_name(cls):
        return 'toggle_archived_sessions'

    def post(self, request, *args, **kwargs):
        for pk in request.POST.getlist('item-action'):
            session = get_object_or_404(
                otree.models.session.Session, pk=pk
            )
            if session.archived:
                session.archived = False
            else:
                session.archived = True
            session.save()
        return HttpResponseRedirect(request.POST['origin_url'])


class DeleteSessions(vanilla.View):

    @classmethod
    def url_pattern(cls):
        return r'^DeleteSessions/'

    @classmethod
    def url_name(cls):
        return 'delete_sessions'

    def post(self, request, *args, **kwargs):
        for pk in request.POST.getlist('item-action'):
            session = get_object_or_404(
                otree.models.session.Session, pk=pk
            )
            session.delete()
        return HttpResponseRedirect(reverse('sessions'))
<|MERGE_RESOLUTION|>--- conflicted
+++ resolved
@@ -10,12 +10,7 @@
 
 import django.utils.timezone
 from django.core.urlresolvers import reverse
-<<<<<<< HEAD
-from django.conf import settings
 from django.shortcuts import get_object_or_404, render_to_response
-=======
-from django.shortcuts import get_object_or_404
->>>>>>> 5eafb025
 from django.template.response import TemplateResponse
 from django.http import (
     HttpResponse, HttpResponseRedirect, HttpResponseNotFound)
@@ -263,16 +258,10 @@
                 if not room.use_secure_urls:
                     return super(AssignVisitorToRoom, self).get(args, kwargs)
 
-<<<<<<< HEAD
             if self.participant_label not in room.get_participant_labels():
                 return HttpResponseNotFound('Participant is not expected in this room. Please contact the session supervisor.')
 
-=======
-            if participant_label not in room.get_participant_labels():
-                return HttpResponseNotFound(
-                    'Participant is not expected in this room. '
-                    'Please contact the session supervisor.')
->>>>>>> 5eafb025
+
             if room.use_secure_urls:
                 hash = self.request.GET.get('hash')
                 self.hash = hash
@@ -320,7 +309,6 @@
     def get_context_data(self, **kwargs):
         return {'room': self.request.GET.get('room')}
 
-<<<<<<< HEAD
     def socket_url(self):
         return '/wait_for_session_in_room/{}/'.format(self._params)
 
@@ -332,8 +320,6 @@
         url = add_params_to_url(url, params)
         return url
 
-=======
->>>>>>> 5eafb025
 
 class AdvanceSession(vanilla.View):
 
