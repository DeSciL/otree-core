--- conflicted
+++ resolved
@@ -1,5 +1,4 @@
 from otree.db import models
-import time
 
 class PageCompletion(models.Model):
     app_name = models.CharField(max_length=300)
@@ -51,9 +50,6 @@
     subsession_pk = models.PositiveIntegerField()
     group_index = models.PositiveIntegerField()
     group_size = models.PositiveIntegerField()
-<<<<<<< HEAD
-=======
 
 class LockModel(models.Model):
-    pass
->>>>>>> cb854324
+    pass