--- conflicted
+++ resolved
@@ -49,13 +49,6 @@
 function mark_changed_cells(new_results_json, results_delta) {
     var changed_rows = results_delta["changed_rows"];
     for (var result_id in changed_rows) {
-<<<<<<< HEAD
-        var changed_cells = changed_rows[result_id];
-        for (var idx in changed_cells) {
-            var changed_cell_idx = changed_cells[idx];
-            //$($("#res-row-" + result_id).children()[changed_cell_idx]).css("background-color", "#BBB");
-            $($("#res-row-" + result_id).children()[changed_cell_idx]).animate({'background-color': '#FF0000'}, 'slow');
-=======
         var changed_cells_in_row = changed_rows[result_id];
         for (var idx in changed_cells_in_row) {
             var changed_cell_idx = changed_cells_in_row[idx];
@@ -66,25 +59,16 @@
                 the_cell.css("background-color", "yellow");
                 the_cell.animate({backgroundColor: the_cell_bg}, PTREE_CHANGE_LIST_UPDATE_INTERVAL)
             }
->>>>>>> 35b25028
-        }
-
+        }
     }
 
     var added_ids = results_delta["added_ids"];
     for (var added_ids_idx in added_ids) {
         var added_id = added_ids[added_ids_idx];
-<<<<<<< HEAD
-        //$("#res-row-" + result_id).children().css("background-color", "gray");
-        //$("#res-row-" + added_id).css("background-color", "#BBB");
-        //$($("#res-row-" + result_id).children()[changed_cell_idx]).effect("highlight", {}, 10*1000);
-        $($("#res-row-" + result_id).children()[changed_cell_idx]).animate({backgroundColor: '#FF0000'}, 'slow');
-=======
         var the_row = $("#res-row-" + added_id);
         var the_row_bg = the_row.css("background-color");
         the_row.css("background-color", "yellow");
         the_row.animate({backgroundColor: the_row_bg},PTREE_CHANGE_LIST_UPDATE_INTERVAL);
->>>>>>> 35b25028
     }
 
 }
