# SOME DESCRIPTIVE TITLE.
# Copyright (C) YEAR THE PACKAGE'S COPYRIGHT HOLDER
# This file is distributed under the same license as the PACKAGE package.
# FIRST AUTHOR <EMAIL@ADDRESS>, YEAR.
#
msgid ""
msgstr ""
"Project-Id-Version: pTree\n"
"Report-Msgid-Bugs-To: \n"
<<<<<<< HEAD
"POT-Creation-Date: 2013-12-04 16:24+0800\n"
"PO-Revision-Date: YEAR-MO-DA HO:MI+ZONE\n"
"Last-Translator: FULL NAME <EMAIL@ADDRESS>\n"
=======
"POT-Creation-Date: 2013-11-30 15:25+0800\n"
"PO-Revision-Date: 2013-12-04 15:38+0100\n"
"Last-Translator: Raphael <raphael.nehmer@gess.ethz.ch>\n"
>>>>>>> df1ee00c
"Language-Team: LANGUAGE <LL@li.org>\n"
"Language: de\n"
"MIME-Version: 1.0\n"
"Content-Type: text/plain; charset=UTF-8\n"
"Content-Transfer-Encoding: 8bit\n"
"Plural-Forms: nplurals=2; plural=(n != 1);\n"
"X-Generator: Poedit 1.6\n"

#: .\forms.py:60
msgid "This field is required."
msgstr "Dieses Feld ist erforderlich."

#: .\templates\data_exports\ptree.html:56
msgid "No columns where defined for this export, so there's no data to display"
msgstr ""
"Für diesen Export wurden keine Spalten definiert, es können also keine Daten "
"angezeigt werden"

#: .\templates\ptree\BaseBuiltIn.html:7
msgid "Task"
msgstr "Aufgabe"

#: .\templates\ptree\BaseBuiltIn.html:28
msgid "Please fix the errors in the form."
msgstr "Bitte korrigieren Sie die Fehler im Formular."

# incomplete sentence
#: .\templates\ptree\Timer.html:8
<<<<<<< HEAD
#, python-format
msgid ""
"The time limit for this page is %(time_limit_minutes_component)s minutes and "
"%(time_limit_seconds_component)s seconds."
msgstr ""

#: .\templates\ptree\Timer.html:12
msgid "Time left to complete this page:"
msgstr ""
=======
#, fuzzy
msgid "left to complete this page."
msgstr "Es bleibt diese Seite auszufüllen."
>>>>>>> df1ee00c

#: .\templates\ptree\Timer.html:25
msgid "Time ran out. Please fill out any form fields and continue."
msgstr ""
"Die Zeit ist abgelaufen. Bitte füllen Sie die Formularfelder aus und fahren "
"Sie fort."

#: .\templates\ptree\WaitPage.html:5 .\templates\ptree\WaitPage.html.py:14
msgid "Please wait"
msgstr "Bitte warten Sie"

#: .\views\abstract.py:434
msgid ""
"To participate, you need to first accept this Mechanical Turk HIT and then "
"re-click the link (refreshing this page will not work)."
msgstr ""
"Um teizunehmen, akzeptieren Sie bitte zuerst diesen Mechanical Turk HIT und "
"klicken Sie dann auf den Link (aktualisieren der Seite funktioniert nicht)."

#: .\views\abstract.py:542
msgid "Your browser does not support this site's cookies."
msgstr "Ihr Browser unterstützt keine Cookies dieser Seite."<|MERGE_RESOLUTION|>--- conflicted
+++ resolved
@@ -7,15 +7,9 @@
 msgstr ""
 "Project-Id-Version: pTree\n"
 "Report-Msgid-Bugs-To: \n"
-<<<<<<< HEAD
-"POT-Creation-Date: 2013-12-04 16:24+0800\n"
-"PO-Revision-Date: YEAR-MO-DA HO:MI+ZONE\n"
-"Last-Translator: FULL NAME <EMAIL@ADDRESS>\n"
-=======
-"POT-Creation-Date: 2013-11-30 15:25+0800\n"
+"POT-Creation-Date: 2013-12-05 00:00+0800\n"
 "PO-Revision-Date: 2013-12-04 15:38+0100\n"
 "Last-Translator: Raphael <raphael.nehmer@gess.ethz.ch>\n"
->>>>>>> df1ee00c
 "Language-Team: LANGUAGE <LL@li.org>\n"
 "Language: de\n"
 "MIME-Version: 1.0\n"
@@ -43,24 +37,12 @@
 msgstr "Bitte korrigieren Sie die Fehler im Formular."
 
 # incomplete sentence
-#: .\templates\ptree\Timer.html:8
-<<<<<<< HEAD
-#, python-format
-msgid ""
-"The time limit for this page is %(time_limit_minutes_component)s minutes and "
-"%(time_limit_seconds_component)s seconds."
-msgstr ""
+#: .\templates\ptree\Timer.html:6
+#, fuzzy
+msgid "Time left to complete this page:"
+msgstr "Es bleibt diese Seite auszufüllen."
 
-#: .\templates\ptree\Timer.html:12
-msgid "Time left to complete this page:"
-msgstr ""
-=======
-#, fuzzy
-msgid "left to complete this page."
-msgstr "Es bleibt diese Seite auszufüllen."
->>>>>>> df1ee00c
-
-#: .\templates\ptree\Timer.html:25
+#: .\templates\ptree\Timer.html:19
 msgid "Time ran out. Please fill out any form fields and continue."
 msgstr ""
 "Die Zeit ist abgelaufen. Bitte füllen Sie die Formularfelder aus und fahren "
@@ -70,7 +52,7 @@
 msgid "Please wait"
 msgstr "Bitte warten Sie"
 
-#: .\views\abstract.py:434
+#: .\views\abstract.py:440
 msgid ""
 "To participate, you need to first accept this Mechanical Turk HIT and then "
 "re-click the link (refreshing this page will not work)."
@@ -78,6 +60,6 @@
 "Um teizunehmen, akzeptieren Sie bitte zuerst diesen Mechanical Turk HIT und "
 "klicken Sie dann auf den Link (aktualisieren der Seite funktioniert nicht)."
 
-#: .\views\abstract.py:542
+#: .\views\abstract.py:548
 msgid "Your browser does not support this site's cookies."
 msgstr "Ihr Browser unterstützt keine Cookies dieser Seite."