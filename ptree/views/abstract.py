--- conflicted
+++ resolved
@@ -49,7 +49,7 @@
     def dispatch(self, request, *args, **kwargs):
         self.load_classes()
         self.load_objects()
-        return super(View, self).dispatch(request, *args, **kwargs)
+        return super(PTreeMixin, self).dispatch(request, *args, **kwargs)
 
     @classmethod
     def get_url_base(cls):
@@ -78,25 +78,12 @@
         """
         return HttpResponseRedirect(self.page_the_user_should_be_on())
 
-    def variables_for_template(self):
+    def get_variables_for_template(self):
         return {}
 
-<<<<<<< HEAD
-class AjaxView(View):
-    """Currently has no distinct functionality.
-    Only exists so to make it clear to programmers that this is the view to use for Ajax.
-     Also, View should be considered private API, and might be changed."""
-
-class TemplateView(View, vanilla.TemplateView):
-
-    def get_context_data(self, **kwargs):
-        context = super(TemplateView, self).get_context_data(**kwargs)
-        context.update(self.variables_for_template())
-=======
     def get_context_data(self, **kwargs):
         context = {}
         context.update(self.get_variables_for_template())
->>>>>>> c851fca1
         return context
 
 
@@ -116,13 +103,8 @@
 
     success_url = REDIRECT_TO_PAGE_USER_SHOULD_BE_ON_URL
 
-    class PageActions:
-        show = 'show'
-        skip = 'skip'
-        wait = 'wait'
-
     def show_skip_wait(self):
-        return self.PageActions.show
+        return constants.PageActions.show
 
     wait_page_template = 'ptree/WaitPage.html'
 
@@ -168,15 +150,15 @@
         args = args[1:]
 
         ssw = self.show_skip_wait()
-        assert ssw in [self.PageActions.show, self.PageActions.skip, self.PageActions.wait]
+        assert ssw in [constants.PageActions.show, constants.PageActions.skip, constants.PageActions.wait]
 
         # should also add GET parameter like check_if_prerequisite_is_satisfied, to be explicit.
         if self.request.is_ajax() and self.request.GET[constants.check_if_wait_is_over] == '1':
-            no_more_wait = ssw != self.PageActions.wait
+            no_more_wait = ssw != constants.PageActions.wait
             return HttpResponse(int(no_more_wait))
 
         # if the participant shouldn't see this view, skip to the next
-        if ssw == self.PageActions.skip:
+        if ssw == constants.PageActions.skip:
             self.participant.index_in_sequence_of_views += 1
             self.participant.save()
             return self.redirect_to_page_the_user_should_be_on()
@@ -187,16 +169,16 @@
             # then bring them back to where they should be
             return self.redirect_to_page_the_user_should_be_on()
 
-        if ssw == self.PageActions.wait:
+        if ssw == constants.PageActions.wait:
             return render_to_response(self.wait_page_template, {'SequenceViewURL': self.request.path,
                                                                    'wait_message': self.wait_message()})
-        return super(SequenceView, self).dispatch(request, *args, **kwargs)
+        return super(SequenceMixin, self).dispatch(request, *args, **kwargs)
 
     def post(self, request, *args, **kwargs):
         self.time_limit_was_exceeded = self.get_time_limit_was_exceeded()
-        return super(SequenceView, self).post(request, *args, **kwargs)
-
-    def variables_for_template(self):
+        return super(SequenceMixin, self).post(request, *args, **kwargs)
+
+    def get_variables_for_template(self):
         """
         Should be implemented by subclasses
         Return a dictionary that contains the template context variables (see Django documentation)
@@ -208,12 +190,7 @@
     def get_context_data(self, **kwargs):
 
         context = {}
-<<<<<<< HEAD
-        context.update(super(SequenceView, self).get_context_data(**kwargs))
-        context.update(self.variables_for_template())
-=======
         context.update(self.get_variables_for_template())
->>>>>>> c851fca1
         context.update(csrf(self.request))
         context['timer_message'] = self.timer_message()
 
@@ -255,7 +232,7 @@
         cls = self.get_form_class()
         return cls(data=data, files=files, **kwargs)
 
-    def after_valid_form_submission(self):
+    def after_valid_form_submission(self, form):
         """Should be implemented by subclasses as necessary"""
         pass
 
@@ -267,11 +244,11 @@
         pass
 
     def form_valid(self, form):
-        self.after_valid_form_submission()
+        self.after_valid_form_submission(form)
         self.post_processing_on_valid_form(form)
         self.update_index_in_sequence_of_views()
         self.save_objects()
-        return super(SequenceView, self).form_valid(form)
+        return super(SequenceMixin, self).form_valid(form)
 
     def form_invalid(self, form):
         """
@@ -340,7 +317,7 @@
 
     def formset_valid(self, formset):
         for form in formset:
-            self.after_valid_form_submission()
+            self.after_valid_form_submission(form)
             self.post_processing_on_valid_form(form)
         self.update_index_in_sequence_of_views()
         self.save_objects()
@@ -478,7 +455,7 @@
         self.request.session[constants.ParticipantClass] = self.ParticipantClass
         self.request.session[constants.MatchClass] = self.MatchClass
 
-    def variables_for_template(self):
+    def get_variables_for_template(self):
         self.request.session.set_test_cookie()
         self.persist_classes()
         return {}
@@ -502,7 +479,7 @@
         if self.participant.match:
             self.match = self.participant.match
         else:
-            self.match = self.treatment.next_open_match() or self.create_match()
+            self.match = self.MatchClass.objects.next_open_match(self.treatment) or self.create_match()
             self.add_participant_to_match()
             
         assert self.match
