--- conflicted
+++ resolved
@@ -5,10 +5,6 @@
 import ptree.constants
 from django.db import models
 from django.utils.translation import ugettext as _
-<<<<<<< HEAD
-from crispy_forms.helper import FormHelper
-from crispy_forms.layout import Layout, Fieldset, ButtonHolder, Submit
-=======
 import crispy_forms.helper
 from crispy_forms.layout import Layout, Fieldset, ButtonHolder, Submit
 
@@ -22,7 +18,6 @@
                      css_class='btn-large btn-primary'))
 
 
->>>>>>> 9033e601
 
 class FormMixin(object):
 
@@ -77,14 +72,6 @@
 
         # crispy forms
         self.helper = FormHelper()
-<<<<<<< HEAD
-        self.helper.form_id = ptree.constants.form_element_id
-        self.helper.form_class = 'form'
-        self.helper.add_input(Submit('submit',
-                                     _('Next'), #TODO: make this customizable
-                                     css_class='btn-large btn-primary'))
-=======
->>>>>>> 9033e601
         self.helper.layout = self.layout()
 
     def null_boolean_field_names(self):
