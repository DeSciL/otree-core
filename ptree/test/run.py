--- conflicted
+++ resolved
@@ -6,13 +6,9 @@
 from Queue import Queue
 import time
 from ptree.sessionlib.models import Session
-<<<<<<< HEAD
 from ptree.session import session_types_as_dict
 import coverage
 
-=======
-import coverage
->>>>>>> 3c258c4a
 
 def run_subsession(subsession):
 
@@ -73,12 +69,5 @@
         bot = Client()
         bot.get(participant._start_url(), follow=True)
 
-    #package_names = session_types_as_dict()[session.type].subsession_apps
-    #cov = coverage.coverage(source=package_names)
-    #cov.start()
-
     for subsession in session.subsessions():
-        run_subsession(subsession)
-
-    #cov.stop()
-    #print cov.html_report(directory='covhtml')+        run_subsession(subsession)