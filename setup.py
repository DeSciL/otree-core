--- conflicted
+++ resolved
@@ -70,7 +70,6 @@
     url='http://otree.org/',
     author='C. Wickens',
     author_email='c.wickens+otree@googlemail.com',
-<<<<<<< HEAD
     install_requires = [
         'django-floppyforms==1.2.0',
         'Django==1.7.1',
@@ -90,11 +89,7 @@
         'django-easymoney==0.4.1',
         'handy==0.3',
         'Pillow',
-        'django-celery==3.1.15',
     ],
-=======
-    install_requires = REQUIREMENTS,
->>>>>>> ba8e693f
     classifiers=[
         'Environment :: Web Environment',
         'Framework :: Django',
