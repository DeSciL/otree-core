import os
import sys

from setuptools import setup, find_packages


README = open(os.path.join(os.path.dirname(__file__), 'README.md')).read()


REQUIREMENTS = [
    'Babel>=1.3',
    'boto>=2.38',
    'Django>=1.8',
    'coverage>=3.7',
    'dj-database-url>=0.2',
    'dj-static>=0.0.6',
    'django-celery>=3.1',
    'django-countries>=3.3',
    'django-easymoney>=0.5',
<<<<<<< HEAD
    'django-extensions>=1.5',
    'django-ptree-extra-views>=0.6',
    'django-floppyforms>=1.4.1',
=======
    'django-extensions>=1.4.6',
    'django-ptree-extra-views>=0.6.3',
    'django-floppyforms==1.5.0',
>>>>>>> 49c6d5c1
    'django-idmap>=0.3.3',
    'django-inspect-model>=0.7',
    'django-ptree-mturk>=1.0.1',
    'django-sslify>=0.2.7',
    'django-sslserver>=0.15',
    'django-vanilla-views>=1.0',
    'djangorestframework>=3.1',
    'flake8>=2.4',
    'handy>=0.5',
    'honcho>=0.6',
    'IPy>=0.83',
    'mock>=1.0',
    'ordered-set>=1.3',
    'pytz>=2015.4',
    'raven>=5.4',
    'requests>=2.7',
    'selenium>=2.46',
    'xmltodict>=0.9',
]


# allow setup.py to be run from any path
os.chdir(os.path.normpath(os.path.join(os.path.abspath(__file__), os.pardir)))

# please change the version on otree/__init__.py
version = __import__('otree').get_version()


if sys.argv[-1] == 'publish':

    cmd = "python setup.py sdist upload"
    print(cmd)
    os.system(cmd)

    cmd = 'git tag -a %s -m "version %s"' % (version, version)
    print cmd
    os.system(cmd)

    cmd = "git push --tags"
    print cmd
    os.system(cmd)

    sys.exit()


setup(
    name='otree-core',
    version=version,
    include_package_data=True,
    license='MIT License',

    # this was not working right. did not exclude
    # otree.app_template._builtin for some reason. so instead i use
    # recursive-exclude in MANIFEST.in
    packages=find_packages(),
    description=(
        'oTree is a toolset that makes it easy to create and '
        'administer web-based social science experiments.'
    ),
    long_description=README,
    url='http://otree.org/',
    author='C. Wickens',
    author_email='c.wickens+otree@googlemail.com',
    install_requires=REQUIREMENTS,
    classifiers=[
        'Environment :: Web Environment',
        'Framework :: Django',
        'Intended Audience :: Developers',
        # example license
        'License :: OSI Approved :: MIT License',
        'Operating System :: OS Independent',
        'Programming Language :: Python',
        # replace these appropriately if you are using Python 3
        'Programming Language :: Python :: 2',
        'Programming Language :: Python :: 2.7',
        'Topic :: Internet :: WWW/HTTP',
        'Topic :: Internet :: WWW/HTTP :: Dynamic Content',
    ],
    entry_points = {
        'console_scripts': ['otree=otree.management.cli:main'],
    }
)<|MERGE_RESOLUTION|>--- conflicted
+++ resolved
@@ -17,15 +17,9 @@
     'django-celery>=3.1',
     'django-countries>=3.3',
     'django-easymoney>=0.5',
-<<<<<<< HEAD
     'django-extensions>=1.5',
     'django-ptree-extra-views>=0.6',
-    'django-floppyforms>=1.4.1',
-=======
-    'django-extensions>=1.4.6',
-    'django-ptree-extra-views>=0.6.3',
-    'django-floppyforms==1.5.0',
->>>>>>> 49c6d5c1
+    'django-floppyforms==1.5',
     'django-idmap>=0.3.3',
     'django-inspect-model>=0.7',
     'django-ptree-mturk>=1.0.1',
