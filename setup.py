import os
import sys
from setuptools import setup, find_packages

README = open(os.path.join(os.path.dirname(__file__), 'README.md')).read()

# allow setup.py to be run from any path
os.chdir(os.path.normpath(os.path.join(os.path.abspath(__file__), os.pardir)))

<<<<<<< HEAD
version='0.2.225'
=======
version='0.2.226'
>>>>>>> 2ab7a716

if sys.argv[-1] == 'publish':

    cmd = "python setup.py sdist upload"
    print(cmd)
    os.system(cmd)

    cmd = 'git tag -a %s -m "version %s"' % (version, version)
    print cmd
    os.system(cmd)

    cmd = "git push --tags"
    print cmd
    os.system(cmd)

    sys.exit()


setup(
    name='otree-core',
    version=version,
    include_package_data=True,
    license='MIT License',
    # this was not working right. did not exclude otree.app_template._builtin for some reason.
    # so instead i use recursive-exclude in MANIFEST.in
    packages=find_packages(),
    description='oTree is a toolset that makes it easy to create and administer web-based social science experiments.',
    long_description=README,
    url='http://otree.org/',
    author='C. Wickens',
    author_email='c.wickens+otree@googlemail.com',
    install_requires = [
        'django-floppyforms==1.2.0',
        'Django==1.7.1',
        'django-vanilla-views==1.0.2',
        'Babel==1.3',
        'raven==3.5.2',
        'django-inspect-model',
        'django-ptree-extra-views',
        'dj-static==0.0.6',
        'selenium==2.41.0',
        'xmltodict==0.9.0',
        'django-ptree-mturk',
        'django-extensions',
        'django-save-the-change==1.0.0',
        'pytz==2013.9',
        'coverage==3.7.1',
        'django-easymoney==0.5',
        'handy==0.3',
        'Pillow',
    ],
    classifiers=[
        'Environment :: Web Environment',
        'Framework :: Django',
        'Intended Audience :: Developers',
        'License :: OSI Approved :: MIT License', # example license
        'Operating System :: OS Independent',
        'Programming Language :: Python',
        # replace these appropriately if you are using Python 3
        'Programming Language :: Python :: 2',
        'Programming Language :: Python :: 2.7',
        'Topic :: Internet :: WWW/HTTP',
        'Topic :: Internet :: WWW/HTTP :: Dynamic Content',
    ],
)

<|MERGE_RESOLUTION|>--- conflicted
+++ resolved
@@ -7,11 +7,7 @@
 # allow setup.py to be run from any path
 os.chdir(os.path.normpath(os.path.join(os.path.abspath(__file__), os.pardir)))
 
-<<<<<<< HEAD
-version='0.2.225'
-=======
 version='0.2.226'
->>>>>>> 2ab7a716
 
 if sys.argv[-1] == 'publish':
 
