import os
import sys
from setuptools import setup, find_packages

README = open(os.path.join(os.path.dirname(__file__), 'README.md')).read()

# allow setup.py to be run from any path
os.chdir(os.path.normpath(os.path.join(os.path.abspath(__file__), os.pardir)))

version='0.2.220'

if sys.argv[-1] == 'publish':

    cmd = "python setup.py sdist upload"
    print(cmd)
    os.system(cmd)

    cmd = 'git tag -a %s -m "version %s"' % (version, version)
    print cmd
    os.system(cmd)

    cmd = "git push --tags"
    print cmd
    os.system(cmd)

    sys.exit()


setup(
    name='otree-core',
    version=version,
    include_package_data=True,
    license='MIT License',
    # this was not working right. did not exclude otree.app_template._builtin for some reason.
    # so instead i use recursive-exclude in MANIFEST.in
    packages=find_packages(),
    description='oTree is a toolset that makes it easy to create and administer web-based social science experiments.',
    long_description=README,
    url='http://otree.org/',
    author='C. Wickens',
    author_email='c.wickens+otree@googlemail.com',
    install_requires = [
        'django-floppyforms',
        'Django == 1.6.1',
        'django-vanilla-views==1.0.2',
        'Babel==1.3',
        'raven==3.5.2',
        'django-inspect-model',
        'django-ptree-extra-views',
        'dj-static==0.0.5',
        'selenium==2.41.0',
        'xmltodict==0.9.0',
        'django-ptree-mturk',
        'django-extensions',
        'django-save-the-change==1.0.0',
        'pytz==2013.9',
        'coverage==3.7.1',
        'django-easymoney==0.4.1',
        'handy==0.3',
        'Pillow',
<<<<<<< HEAD
        'django-celery==3.1.15',
        #'psycopg2',
=======

>>>>>>> ba188ba4


    ],
    classifiers=[
        'Environment :: Web Environment',
        'Framework :: Django',
        'Intended Audience :: Developers',
        'License :: OSI Approved :: MIT License', # example license
        'Operating System :: OS Independent',
        'Programming Language :: Python',
        # replace these appropriately if you are using Python 3
        'Programming Language :: Python :: 2',
        'Programming Language :: Python :: 2.7',
        'Topic :: Internet :: WWW/HTTP',
        'Topic :: Internet :: WWW/HTTP :: Dynamic Content',
    ],
)

<|MERGE_RESOLUTION|>--- conflicted
+++ resolved
@@ -58,12 +58,9 @@
         'django-easymoney==0.4.1',
         'handy==0.3',
         'Pillow',
-<<<<<<< HEAD
+
         'django-celery==3.1.15',
         #'psycopg2',
-=======
-
->>>>>>> ba188ba4
 
 
     ],
